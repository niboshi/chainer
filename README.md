--- conflicted
+++ resolved
@@ -32,7 +32,8 @@
 $ pip install .
 ```
 
-<<<<<<< HEAD
+You could set `MAKEFLAGS=-j8` environment variable (with a number to fit in your environment) to speed up the installation.
+
 To build the Python binding as a C++ project, pass `-DBUILD_PYTHON=1` to `cmake`,
 then `make` will automatically build the Python binding.
 
@@ -42,11 +43,6 @@
 
 xChainer currently requires cuDNN and you need to specify its path.
 For example, if you use [cudnnenv](https://github.com/unnonouno/cudnnenv), run `cmake` like this:
-=======
-You could set `MAKEFLAGS=-j8` environment variable (with a number to fit in your environment) to speed up the installation.
-
-Again, if you build xChainer with CUDA backend, xChainer currently requires CuDNN and you need to specify its path. For example, if you use [cudnnenv](https://github.com/unnonouno/cudnnenv), run the following commands.
->>>>>>> f65a4fbb
 
 ```shell-session
 $ cmake -DCUDNN_ROOT_DIR=$HOME/.cudnn/active ..
