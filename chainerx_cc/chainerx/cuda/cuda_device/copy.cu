#include "chainerx/cuda/cuda_device.h"

#include <cstdint>

#include <cuda_runtime.h>

#include "chainerx/array.h"
#include "chainerx/cuda/cuda_device/std_ops.h"
#include "chainerx/cuda/cuda_runtime.h"
#include "chainerx/cuda/cuda_set_device_scope.h"
#include "chainerx/cuda/elementwise.cuh"
#include "chainerx/cuda/op_regist.h"
#include "chainerx/device.h"
#include "chainerx/dtype.h"
#include "chainerx/routines/creation.h"
#include "chainerx/routines/misc.h"

namespace chainerx {
namespace cuda {
namespace {

<<<<<<< HEAD
CHAINERX_CUDA_REGISTER_ELTWISE_UNARY_OP(Copy, { out = x; });
=======
template <typename T>
struct CopyImpl {
    using CudaType = cuda_internal::DataType<T>;
    __device__ void operator()(int64_t /*i*/, CudaType a, CudaType& out) { out = a; }
};

class CudaCopyOp : public CopyOp {
public:
    void Call(const Array& a, const Array& out) override {
        Device& device = a.device();
        device.CheckDevicesCompatible(a, out);
        CudaSetDeviceScope scope{device.index()};
        VisitDtype(out.dtype(), [&](auto pt) {
            using T = typename decltype(pt)::type;
            Elementwise<const T, T>(CopyImpl<T>{}, a, out);
        });
    }
};

CHAINERX_CUDA_REGISTER_OP(CopyOp, CudaCopyOp);
>>>>>>> 1e3b666a

template <typename InT, typename OutT>
struct AsTypeImpl {
    using InCudaType = cuda_internal::DataType<InT>;
    using OutCudaType = cuda_internal::DataType<OutT>;
    __device__ void operator()(int64_t /*i*/, InCudaType a, OutCudaType& out) { out = static_cast<OutCudaType>(a); }
};

class CudaAsTypeOp : public AsTypeOp {
public:
    void Call(const Array& a, const Array& out) override {
        Device& device = a.device();
        device.CheckDevicesCompatible(a, out);
        CudaSetDeviceScope scope{device.index()};
        auto do_astype = [&](auto in_pt, auto out_pt) {
            using InT = typename decltype(in_pt)::type;
            using OutT = typename decltype(out_pt)::type;
            Elementwise<const InT, OutT>(AsTypeImpl<InT, OutT>{}, a, out);
        };
        VisitDtype(out.dtype(), [&](auto out_pt) { VisitDtype(a.dtype(), do_astype, out_pt); });
    }
};

CHAINERX_CUDA_REGISTER_OP(AsTypeOp, CudaAsTypeOp);

}  // namespace
}  // namespace cuda
}  // namespace chainerx<|MERGE_RESOLUTION|>--- conflicted
+++ resolved
@@ -9,7 +9,6 @@
 #include "chainerx/cuda/cuda_runtime.h"
 #include "chainerx/cuda/cuda_set_device_scope.h"
 #include "chainerx/cuda/elementwise.cuh"
-#include "chainerx/cuda/op_regist.h"
 #include "chainerx/device.h"
 #include "chainerx/dtype.h"
 #include "chainerx/routines/creation.h"
@@ -19,30 +18,7 @@
 namespace cuda {
 namespace {
 
-<<<<<<< HEAD
 CHAINERX_CUDA_REGISTER_ELTWISE_UNARY_OP(Copy, { out = x; });
-=======
-template <typename T>
-struct CopyImpl {
-    using CudaType = cuda_internal::DataType<T>;
-    __device__ void operator()(int64_t /*i*/, CudaType a, CudaType& out) { out = a; }
-};
-
-class CudaCopyOp : public CopyOp {
-public:
-    void Call(const Array& a, const Array& out) override {
-        Device& device = a.device();
-        device.CheckDevicesCompatible(a, out);
-        CudaSetDeviceScope scope{device.index()};
-        VisitDtype(out.dtype(), [&](auto pt) {
-            using T = typename decltype(pt)::type;
-            Elementwise<const T, T>(CopyImpl<T>{}, a, out);
-        });
-    }
-};
-
-CHAINERX_CUDA_REGISTER_OP(CopyOp, CudaCopyOp);
->>>>>>> 1e3b666a
 
 template <typename InT, typename OutT>
 struct AsTypeImpl {
