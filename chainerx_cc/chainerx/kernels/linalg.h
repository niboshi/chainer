#pragma once

#include <tuple>

#include "chainerx/array.h"
#include "chainerx/kernel.h"
#include "chainerx/routines/linalg.h"

namespace chainerx {

// Matrix multiplication. All the operands are matrices (i.e., two-dimensional arrays).
// Let the shapes of `a` and `b` be `(M, K)` and `(L, N)`, respectively.
// Then, it must hold that `K == L` and the shape of `out` must be `(M, N)`.
// Otherwise, the behavior is undefined.
class DotKernel : public Kernel {
public:
    virtual void Call(const Array& a, const Array& b, const Array& out) = 0;
};

class SolveKernel : public Kernel {
public:
    virtual void Call(const Array& a, const Array& b, const Array& out) = 0;
};

class InverseKernel : public Kernel {
public:
    virtual void Call(const Array& a, const Array& out) = 0;
};

class SvdKernel : public Kernel {
public:
    virtual void Call(const Array& a, const Array& u, const Array& s, const Array& vt, bool full_matrices, bool compute_uv) = 0;
};

class QrKernel : public Kernel {
public:
    virtual void Call(const Array& a, const Array& q, const Array& r, const Array& tau, QrMode mode) = 0;
};

<<<<<<< HEAD
class SyevdKernel : public Kernel {
public:
    virtual void Call(const Array& a, const Array& w, const Array& v, char uplo, bool compute_v) = 0;
=======
class CholeskyKernel : public Kernel {
public:
    virtual void Call(const Array& a, const Array& out) = 0;
>>>>>>> ae76b7fd
};

}  // namespace chainerx<|MERGE_RESOLUTION|>--- conflicted
+++ resolved
@@ -37,15 +37,14 @@
     virtual void Call(const Array& a, const Array& q, const Array& r, const Array& tau, QrMode mode) = 0;
 };
 
-<<<<<<< HEAD
+class CholeskyKernel : public Kernel {
+public:
+    virtual void Call(const Array& a, const Array& out) = 0;
+};
+
 class SyevdKernel : public Kernel {
 public:
     virtual void Call(const Array& a, const Array& w, const Array& v, char uplo, bool compute_v) = 0;
-=======
-class CholeskyKernel : public Kernel {
-public:
-    virtual void Call(const Array& a, const Array& out) = 0;
->>>>>>> ae76b7fd
 };
 
 }  // namespace chainerx