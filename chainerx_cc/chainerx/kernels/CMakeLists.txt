--- conflicted
+++ resolved
@@ -11,11 +11,8 @@
     misc.h
     normalization.h
     pooling.h
-<<<<<<< HEAD
     rnn.h
-=======
     rounding.h
->>>>>>> 9350c4bd
     sorting.h
     statistics.h
     trigonometric.h
