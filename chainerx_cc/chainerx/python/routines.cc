--- conflicted
+++ resolved
@@ -684,15 +684,12 @@
     m.def("arcsin", [](const ArrayBodyPtr& x) { return MoveArrayBody(Arcsin(Array{x})); }, py::arg("x"));
     m.def("arccos", [](const ArrayBodyPtr& x) { return MoveArrayBody(Arccos(Array{x})); }, py::arg("x"));
     m.def("arctan", [](const ArrayBodyPtr& x) { return MoveArrayBody(Arctan(Array{x})); }, py::arg("x"));
-<<<<<<< HEAD
+    m.def("arctan2",
+          [](const ArrayBodyPtr& x1, const ArrayBodyPtr& x2) { return MoveArrayBody(Arctan2(Array{x1}, Array{x2})); },
+          py::arg("x1"),
+          py::arg("x2"));
     m.def("fabs", [](const ArrayBodyPtr& x) { return MoveArrayBody(Fabs(Array{x})); }, py::arg("x"));
     m.def("sign", [](const ArrayBodyPtr& x) { return MoveArrayBody(Sign(Array{x})); }, py::arg("x"));
-=======
-    m.def("arctan2",
-          [](const ArrayBodyPtr& x1, const ArrayBodyPtr& x2) { return MoveArrayBody(Arctan2(Array{x1}, Array{x2})); },
-          py::arg("x1"),
-          py::arg("x2"));
->>>>>>> ea6869de
     m.def("ceil", [](const ArrayBodyPtr& x) { return MoveArrayBody(Ceil(Array{x})); }, py::arg("x"));
     m.def("floor", [](const ArrayBodyPtr& x) { return MoveArrayBody(Floor(Array{x})); }, py::arg("x"));
     m.def("isnan", [](const ArrayBodyPtr& x) { return MoveArrayBody(IsNan(Array{x})); }, py::arg("x"));
