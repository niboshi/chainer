--- conflicted
+++ resolved
@@ -617,11 +617,8 @@
     m.def("arcsin", [](const ArrayBodyPtr& x) { return MoveArrayBody(Arcsin(Array{x})); }, py::arg("x"));
     m.def("arccos", [](const ArrayBodyPtr& x) { return MoveArrayBody(Arccos(Array{x})); }, py::arg("x"));
     m.def("arctan", [](const ArrayBodyPtr& x) { return MoveArrayBody(Arctan(Array{x})); }, py::arg("x"));
-<<<<<<< HEAD
+    m.def("ceil", [](const ArrayBodyPtr& x) { return MoveArrayBody(Ceil(Array{x})); }, py::arg("x"));
     m.def("floor", [](const ArrayBodyPtr& x) { return MoveArrayBody(Floor(Array{x})); }, py::arg("x"));
-=======
-    m.def("ceil", [](const ArrayBodyPtr& x) { return MoveArrayBody(Ceil(Array{x})); }, py::arg("x"));
->>>>>>> da318c8f
     m.def("isnan", [](const ArrayBodyPtr& x) { return MoveArrayBody(IsNan(Array{x})); }, py::arg("x"));
     m.def("isinf", [](const ArrayBodyPtr& x) { return MoveArrayBody(IsInf(Array{x})); }, py::arg("x"));
 }
