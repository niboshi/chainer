--- conflicted
+++ resolved
@@ -257,7 +257,6 @@
 
 CHAINERX_NATIVE_REGISTER_KERNEL(PowerSAKernel, NativePowerSAKernel);
 
-<<<<<<< HEAD
 int64_t Mod(int64_t x, int64_t y) {
     if (x == 0 || y == 0) {
         return 0;
@@ -333,9 +332,8 @@
 };
 
 CHAINERX_NATIVE_REGISTER_KERNEL(ModSAKernel, NativeModSAKernel);
-=======
+
 CHAINERX_NATIVE_REGISTER_ELTWISE_BINARY_KERNEL(FmodKernel, { out = chainerx::Fmod(x1, x2); });
->>>>>>> 2ba74040
 
 }  // namespace
 }  // namespace native
