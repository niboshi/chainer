--- conflicted
+++ resolved
@@ -19,10 +19,8 @@
 
 Array LeakyRelu(const Array& x, Scalar slope);
 
-<<<<<<< HEAD
 std::vector<Array> TreeLstm(std::vector<Array> arrays);
-=======
+
 Array Softplus(const Array& x, double beta = 1.0);
->>>>>>> 400c07d6
 
 }  // namespace chainerx