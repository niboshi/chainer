#pragma once

#include <tuple>

#include <absl/types/optional.h>

#include "chainerx/array.h"
#include "chainerx/dtype.h"

namespace chainerx {

Array Dot(const Array& a, const Array& b, absl::optional<Dtype> out_dtype = absl::nullopt);

Array Solve(const Array& a, const Array& b);

Array Inverse(const Array& a);

<<<<<<< HEAD
Array Cholesky(const Array& a);
=======
std::tuple<Array, Array, Array> Svd(const Array& a, bool full_matrices, bool compute_uv);

Array PseudoInverse(const Array& a, float rcond);
>>>>>>> 7252386e

}  // namespace chainerx<|MERGE_RESOLUTION|>--- conflicted
+++ resolved
@@ -15,12 +15,10 @@
 
 Array Inverse(const Array& a);
 
-<<<<<<< HEAD
-Array Cholesky(const Array& a);
-=======
 std::tuple<Array, Array, Array> Svd(const Array& a, bool full_matrices, bool compute_uv);
 
 Array PseudoInverse(const Array& a, float rcond);
->>>>>>> 7252386e
+
+Array Cholesky(const Array& a);
 
 }  // namespace chainerx