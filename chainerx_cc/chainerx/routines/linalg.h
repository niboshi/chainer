#pragma once

#include <tuple>

#include <absl/types/optional.h>

#include "chainerx/array.h"
#include "chainerx/dtype.h"

namespace chainerx {

Array Dot(const Array& a, const Array& b, absl::optional<Dtype> out_dtype = absl::nullopt);

Array Solve(const Array& a, const Array& b);

Array Inverse(const Array& a);

std::tuple<Array, Array, Array> Svd(const Array& a, bool full_matrices, bool compute_uv);

Array PseudoInverse(const Array& a, float rcond);

enum class QrMode {
    // if K = min(M, N), where `a` of shape (M, N)
    kReduced,  // returns q, r with dimensions (M, K), (K, N) (default)
    kComplete,  // returns q, r with dimensions (M, M), (M, N)
    kR,  // returns empty q and r with dimensions (0, 0), (K, N)
    kRaw  // returns h, tau with dimensions (N, M), (K, 1)
};

std::tuple<Array, Array> Qr(const Array& a, QrMode mode);

<<<<<<< HEAD
std::tuple<Array, Array> Eigh(const Array& a, char uplo);

Array Eigvalsh(const Array& a, char uplo);
=======
Array Cholesky(const Array& a);
>>>>>>> ae76b7fd

}  // namespace chainerx<|MERGE_RESOLUTION|>--- conflicted
+++ resolved
@@ -29,12 +29,10 @@
 
 std::tuple<Array, Array> Qr(const Array& a, QrMode mode);
 
-<<<<<<< HEAD
+Array Cholesky(const Array& a);
+
 std::tuple<Array, Array> Eigh(const Array& a, char uplo);
 
 Array Eigvalsh(const Array& a, char uplo);
-=======
-Array Cholesky(const Array& a);
->>>>>>> ae76b7fd
 
 }  // namespace chainerx