--- conflicted
+++ resolved
@@ -1139,7 +1139,36 @@
 
 @op_utils.op_test(['native:0', 'cuda:0'])
 @chainer.testing.parameterize(*(
-<<<<<<< HEAD
+    chainer.testing.product({'shapes': [
+        (1,),
+        (1, 1),
+        (1, 1, 1),
+        (2, 2, 2, 2),
+    ],
+        'dtype': chainerx.testing.dtypes.all_dtypes
+    })
+))
+class TestAtLeast3d(op_utils.NumpyOpTest):
+
+    dtypes = None
+
+    def setup(self):
+        if numpy.dtype(self.dtype).kind != 'f':
+            self.skip_backward_test = True
+            self.skip_double_backward_test = True
+
+    def generate_inputs(self):
+        a = numpy.random.uniform(0, 1, self.shapes).astype(self.dtype)
+        return a,
+
+    def forward_xp(self, input, xp):
+        x, = input
+        y = xp.atleast_3d(x)
+        return y,
+
+
+@op_utils.op_test(['native:0', 'cuda:0'])
+@chainer.testing.parameterize(*(
     # sequence args
     chainer.testing.product({'arr_shape': [
         (1, 2, 3)
@@ -1200,18 +1229,6 @@
     })
 ))
 class TestMoveaxis(op_utils.NumpyOpTest):
-=======
-    chainer.testing.product({'shapes': [
-        (1,),
-        (1, 1),
-        (1, 1, 1),
-        (2, 2, 2, 2),
-    ],
-        'dtype': chainerx.testing.dtypes.all_dtypes
-    })
-))
-class TestAtLeast3d(op_utils.NumpyOpTest):
->>>>>>> 7e7beffd
 
     dtypes = None
 
@@ -1221,16 +1238,11 @@
             self.skip_double_backward_test = True
 
     def generate_inputs(self):
-<<<<<<< HEAD
         a = numpy.random.uniform(0, 1, self.arr_shape).astype(self.dtype)
-=======
-        a = numpy.random.uniform(0, 1, self.shapes).astype(self.dtype)
->>>>>>> 7e7beffd
         return a,
 
     def forward_xp(self, input, xp):
         x, = input
-<<<<<<< HEAD
         y = xp.moveaxis(x, self.src, self.dst)
         return y,
 
@@ -1251,8 +1263,4 @@
 def test_moveaxis_invalid(xp, shape, source, dst):
     a = array_utils.uniform(shape, 'float')
     a = xp.array(a)
-    return xp.moveaxis(a, source, dst)
-=======
-        y = xp.atleast_3d(x)
-        return y,
->>>>>>> 7e7beffd
+    return xp.moveaxis(a, source, dst)