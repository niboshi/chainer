import numpy
import pytest

import chainer
import chainerx
import chainerx.testing

from chainerx_tests import array_utils
from chainerx_tests import dtype_utils
from chainerx_tests import op_utils


@op_utils.op_test(['native:0', 'cuda:0'])
@chainer.testing.parameterize_pytest('a_shape,b_shape', [
    ((), ()),
    ((), (2, 3)),
    ((2, 0), (0, 3)),
    ((0, 0), (0, 0)),
    ((2, 3), (3, 4)),
    ((4, 5, 2), (3, 2, 5)),
    ((2, 3, 4, 4), (3, 4, 2)),
    ((2, 2, 3, 1), (2, 1, 3, 1,  4)),
    ((2, 4, 3), (1, 2, 3, 2))

    # TODO(niboshi): Add test cases for more than 2 ndim
])
@chainer.testing.parameterize_pytest(
    'in_dtypes,chx_expected_dtype', dtype_utils.result_dtypes_two_arrays)
@chainer.testing.parameterize_pytest('is_module', [True, False])
class TestDot(op_utils.NumpyOpTest):

    def setup(self):
        device = chainerx.get_default_device()
        a_dtype, b_dtype = self.in_dtypes
        a_kind = numpy.dtype(a_dtype).kind
        b_kind = numpy.dtype(b_dtype).kind
        # TODO(beam2d): Remove the skip after supporting non-float dot on CUDA
        if device.name == 'cuda:0' and (a_kind != 'f' and b_kind != 'f'):
            pytest.skip('non-float dot is not supported on CUDA')

        # Skip backward/double-backward tests for int dtypes
        if a_kind != 'f' or b_kind != 'f':
            self.skip_backward_test = True
            self.skip_double_backward_test = True
        # Skip backward/double-backward tests if the output will be
        # disconnected.
        # TODO(niboshi): Remove this skip condition after enabling backward()
        # for such cases.
        if self.a_shape and self.a_shape[-1] == 0:
            self.skip_backward_test = True
            self.skip_double_backward_test = True

        if a_dtype == 'float16' or b_dtype == 'float16':
            self.check_forward_options.update({
                'rtol': 1e-2, 'atol': 1e-2})
            self.check_backward_options.update({
                'rtol': 1e-2, 'atol': 1e-2})
            self.check_double_backward_options.update({
                'rtol': 1e-2, 'atol': 1e-2})

    def generate_inputs(self):
        a_dtype, b_dtype = self.in_dtypes
        a_shape = self.a_shape
        b_shape = self.b_shape
        a = numpy.random.uniform(-1, 1, a_shape).astype(a_dtype)
        b = numpy.random.uniform(-1, 1, b_shape).astype(b_dtype)
        return a, b

    def forward_xp(self, inputs, xp):
        a, b = inputs
        if self.is_module:
            y = xp.dot(a, b)
        else:
            y = a.dot(b)
        y = dtype_utils.cast_if_numpy_array(xp, y, self.chx_expected_dtype)
        return y,


@chainerx.testing.numpy_chainerx_array_equal(
    accept_error=(chainerx.DimensionError, ValueError))
@pytest.mark.parametrize('a_shape,b_shape', [
    ((3, 2), (1, 3)),
    ((4, 3, 2, 5), (6, 4, 1, 2))
])
@pytest.mark.parametrize_device(['native:0', 'cuda:0'])
def test_dot_invalid(is_module, xp, device, a_shape, b_shape, dtype):
    # TODO(beam2d): Remove the skip after supporting non-float dot on CUDA
    if device.name == 'cuda:0' and numpy.dtype(dtype).kind != 'f':
        return chainerx.testing.ignore()
    a = array_utils.create_dummy_ndarray(xp, a_shape, dtype)
    b = array_utils.create_dummy_ndarray(xp, b_shape, dtype)
    if is_module:
        return xp.dot(a, b)
    else:
        return a.dot(b)


class NumpyLinalgOpTest(op_utils.NumpyOpTest):

    dodge_nondifferentiable = True

    def setup(self):
        device = chainerx.get_default_device()
        if (device.backend.name == 'native'
                and not chainerx.linalg._is_lapack_available()):
            pytest.skip('LAPACK is not linked to ChainerX')


@op_utils.op_test(['native:0', 'cuda:0'])
@chainer.testing.parameterize(*(
    chainer.testing.product({
        'shape': [(1, 1), (3, 3), (6, 6)],
        'b_columns': [(), (1,), (3,), (4,)],
        'dtypes': [
            ('float32', 'float32'),
            ('float64', 'float64'),
            ('float64', 'float32'),
            ('float32', 'float64')]
    })
))
class TestSolve(NumpyLinalgOpTest):

    def generate_inputs(self):
        a = numpy.random.random(self.shape).astype(self.dtypes[0])
        b = numpy.random.random(
            (self.shape[0], *self.b_columns)).astype(self.dtypes[1])
        return a, b

    def forward_xp(self, inputs, xp):
        a, b = inputs
        out = xp.linalg.solve(a, b)
        return out,


@op_utils.op_test(['native:0', 'cuda:0'])
@chainer.testing.parameterize(*(
    chainer.testing.product({
        'shape': [(2, 3), (3, 2)],
        'dtype': ['float32', 'float64']
    })
))
class TestSolveFailing(NumpyLinalgOpTest):

    forward_accept_errors = (numpy.linalg.LinAlgError,
                             chainerx.DimensionError)

    def generate_inputs(self):
        a = numpy.random.random(self.shape).astype(self.dtype)
        b = numpy.random.random(self.shape).astype(self.dtype)
        return a, b

    def forward_xp(self, inputs, xp):
        a, b = inputs
        out = xp.linalg.solve(a, b)
        return out,


@op_utils.op_test(['native:0', 'cuda:0'])
@chainer.testing.parameterize_pytest('shape', [(3, 3)])
@chainer.testing.parameterize_pytest('dtype', ['float16'])
class TestSolveDtypeFailing(NumpyLinalgOpTest):

    forward_accept_errors = (TypeError,
                             chainerx.DtypeError)

    def generate_inputs(self):
        a = numpy.random.random(self.shape).astype(self.dtype)
        b = numpy.random.random(self.shape).astype(self.dtype)
        return a, b

    def forward_xp(self, inputs, xp):
        a, b = inputs
        out = xp.linalg.solve(a, b)
        return out,


@op_utils.op_test(['native:0', 'cuda:0'])
@chainer.testing.parameterize(*(
    chainer.testing.product({
        'shape': [(1, 1), (3, 3), (6, 6)],
        'dtype': ['float32', 'float64']
    })
))
class TestInverse(NumpyLinalgOpTest):

    def generate_inputs(self):
        a = numpy.random.random(self.shape).astype(self.dtype)
        return a,

    def forward_xp(self, inputs, xp):
        a, = inputs
        out = xp.linalg.inv(a)
        return out,


@op_utils.op_test(['native:0', 'cuda:0'])
@chainer.testing.parameterize(*(
    chainer.testing.product({
        'shape': [(2, 3), (3, 2)],
        'dtype': ['float32', 'float64']
    })
))
class TestInverseFailing(NumpyLinalgOpTest):

    forward_accept_errors = (numpy.linalg.LinAlgError,
                             chainerx.DimensionError)

    def generate_inputs(self):
        a = numpy.random.random(self.shape).astype(self.dtype)
        return a,

    def forward_xp(self, inputs, xp):
        a, = inputs
        out = xp.linalg.inv(a)
        return out,


@op_utils.op_test(['native:0', 'cuda:0'])
@chainer.testing.parameterize_pytest('shape', [(3, 3)])
@chainer.testing.parameterize_pytest('dtype', ['float16'])
class TestInverseDtypeFailing(NumpyLinalgOpTest):

    forward_accept_errors = (TypeError,
                             chainerx.DtypeError)

    def generate_inputs(self):
        a = numpy.random.random(self.shape).astype(self.dtype)
        return a,

    def forward_xp(self, inputs, xp):
        a, = inputs
        out = xp.linalg.inv(a)
<<<<<<< HEAD
        return out,


@op_utils.op_test(['native:0', 'cuda:0'])
@chainer.testing.parameterize_pytest('shape', [(3, 3)])
@chainer.testing.parameterize_pytest('dtype', ['float16'])
class TestSolveDtypeFailing(NumpyLinalgOpTest):

    forward_accept_errors = (TypeError,
                             chainerx.DtypeError)

    def generate_inputs(self):
        a = numpy.random.random(self.shape).astype(self.dtype)
        b = numpy.random.random(self.shape).astype(self.dtype)
        return a, b

    def forward_xp(self, inputs, xp):
        a, b = inputs
        out = xp.linalg.solve(a, b)
        return out,


@op_utils.op_test(['native:0', 'cuda:0'])
@chainer.testing.parameterize(*(
    chainer.testing.product({
        'shape': [(1, 1), (3, 3), (6, 6)],
        'in_dtypes': ['float32', 'float64']
    })
))
class TestCholesky(NumpyLinalgOpTest):

    def generate_inputs(self):
        a = numpy.random.random(self.shape).astype(self.in_dtypes)
        # Make random square matrix a symmetric positive definite one
        a = numpy.array(a.T.dot(a)) + 1e-6 * numpy.eye(*self.shape)
        return a,

    def forward_xp(self, inputs, xp):
        a, = inputs

        # Input has to be symmetrized for backward test to work
        def symmetrize(A):
            L = xp.tril(A)
            return (L + L.T)/2.
        a = symmetrize(a)

        L = xp.linalg.cholesky(a)
        return L,


@op_utils.op_test(['native:0', 'cuda:0'])
@chainer.testing.parameterize(*(
    chainer.testing.product({
        'shape': [(), (2, 3), (3, 2), (6, 6)],
        'in_dtypes': ['float32', 'float64'],
    })
))
class TestCholeskyFailing(NumpyLinalgOpTest):

    forward_accept_errors = (numpy.linalg.LinAlgError,
                             chainerx.ChainerxError,
                             chainerx.DimensionError)

    def generate_inputs(self):
        a = numpy.random.random(self.shape).astype(self.in_dtypes)
        return a,

    def forward_xp(self, inputs, xp):
        a, = inputs
        L = xp.linalg.cholesky(a)
        return L,


@op_utils.op_test(['native:0', 'cuda:0'])
@chainer.testing.parameterize(*(
    chainer.testing.product({
        'in_dtypes': ['float32', 'float64'],
    })
))
class TestCholeskySemiDefiniteFailing(NumpyLinalgOpTest):

    forward_accept_errors = (numpy.linalg.LinAlgError,
                             chainerx.ChainerxError)

    def generate_inputs(self):
        a = numpy.array([[1, -2], [-2, 1]]).astype(self.in_dtypes)
        return a,

    def forward_xp(self, inputs, xp):
        a, = inputs
        L = xp.linalg.cholesky(a)
        return L,


@op_utils.op_test(['native:0', 'cuda:0'])
@chainer.testing.parameterize(*(
    chainer.testing.product({
        'shape': [(6, 6)],
        'in_dtypes': ['float16'],
    })
))
class TestCholeskyDtypeFailing(NumpyLinalgOpTest):

    forward_accept_errors = (TypeError,
                             chainerx.DtypeError)

    def generate_inputs(self):
        a = numpy.random.random(self.shape).astype(self.in_dtypes)
        return a,

    def forward_xp(self, inputs, xp):
        a, = inputs
        L = xp.linalg.cholesky(a)
        return L,
=======
        return out,
>>>>>>> 8f73f5a4
<|MERGE_RESOLUTION|>--- conflicted
+++ resolved
@@ -230,26 +230,6 @@
     def forward_xp(self, inputs, xp):
         a, = inputs
         out = xp.linalg.inv(a)
-<<<<<<< HEAD
-        return out,
-
-
-@op_utils.op_test(['native:0', 'cuda:0'])
-@chainer.testing.parameterize_pytest('shape', [(3, 3)])
-@chainer.testing.parameterize_pytest('dtype', ['float16'])
-class TestSolveDtypeFailing(NumpyLinalgOpTest):
-
-    forward_accept_errors = (TypeError,
-                             chainerx.DtypeError)
-
-    def generate_inputs(self):
-        a = numpy.random.random(self.shape).astype(self.dtype)
-        b = numpy.random.random(self.shape).astype(self.dtype)
-        return a, b
-
-    def forward_xp(self, inputs, xp):
-        a, b = inputs
-        out = xp.linalg.solve(a, b)
         return out,
 
 
@@ -344,7 +324,4 @@
     def forward_xp(self, inputs, xp):
         a, = inputs
         L = xp.linalg.cholesky(a)
-        return L,
-=======
-        return out,
->>>>>>> 8f73f5a4
+        return L,