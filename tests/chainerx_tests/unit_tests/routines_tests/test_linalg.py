--- conflicted
+++ resolved
@@ -109,7 +109,129 @@
 @op_utils.op_test(['native:0', 'cuda:0'])
 @chainer.testing.parameterize(*(
     chainer.testing.product({
-<<<<<<< HEAD
+        'shape': [(1, 1), (3, 3), (6, 6)],
+        'b_columns': [(), (1,), (3,), (4,)],
+        'dtype': ['float32', 'float64']
+    })
+))
+class TestSolve(NumpyLinalgOpTest):
+
+    def generate_inputs(self):
+        a = numpy.random.random(self.shape).astype(self.dtype)
+        b = numpy.random.random(
+            (self.shape[0], *self.b_columns)).astype(self.dtype)
+        return a, b
+
+    def forward_xp(self, inputs, xp):
+        a, b = inputs
+        out = xp.linalg.solve(a, b)
+        return out,
+
+
+@op_utils.op_test(['native:0', 'cuda:0'])
+@chainer.testing.parameterize(*(
+    chainer.testing.product({
+        'shape': [(2, 3), (3, 2)],
+        'dtype': ['float32', 'float64']
+    })
+))
+class TestSolveFailing(NumpyLinalgOpTest):
+
+    forward_accept_errors = (numpy.linalg.LinAlgError,
+                             chainerx.DimensionError)
+
+    def generate_inputs(self):
+        a = numpy.random.random(self.shape).astype(self.dtype)
+        b = numpy.random.random(self.shape).astype(self.dtype)
+        return a, b
+
+    def forward_xp(self, inputs, xp):
+        a, b = inputs
+        out = xp.linalg.solve(a, b)
+        return out,
+
+
+@op_utils.op_test(['native:0', 'cuda:0'])
+@chainer.testing.parameterize(*(
+    chainer.testing.product({
+        'shape': [(1, 1), (3, 3), (6, 6)],
+        'dtype': ['float32', 'float64']
+    })
+))
+class TestInverse(NumpyLinalgOpTest):
+
+    def generate_inputs(self):
+        a = numpy.random.random(self.shape).astype(self.dtype)
+        return a,
+
+    def forward_xp(self, inputs, xp):
+        a, = inputs
+        out = xp.linalg.inv(a)
+        return out,
+
+
+@op_utils.op_test(['native:0', 'cuda:0'])
+@chainer.testing.parameterize(*(
+    chainer.testing.product({
+        'shape': [(2, 3), (3, 2)],
+        'dtype': ['float32', 'float64']
+    })
+))
+class TestInverseFailing(NumpyLinalgOpTest):
+
+    forward_accept_errors = (numpy.linalg.LinAlgError,
+                             chainerx.DimensionError)
+
+    def generate_inputs(self):
+        a = numpy.random.random(self.shape).astype(self.dtype)
+        return a,
+
+    def forward_xp(self, inputs, xp):
+        a, = inputs
+        out = xp.linalg.inv(a)
+        return out,
+
+
+@op_utils.op_test(['native:0', 'cuda:0'])
+@chainer.testing.parameterize_pytest('shape', [(3, 3)])
+@chainer.testing.parameterize_pytest('dtype', ['float16'])
+class TestInverseDtypeFailing(NumpyLinalgOpTest):
+
+    forward_accept_errors = (TypeError,
+                             chainerx.DtypeError)
+
+    def generate_inputs(self):
+        a = numpy.random.random(self.shape).astype(self.dtype)
+        return a,
+
+    def forward_xp(self, inputs, xp):
+        a, = inputs
+        out = xp.linalg.inv(a)
+        return out,
+
+
+@op_utils.op_test(['native:0', 'cuda:0'])
+@chainer.testing.parameterize_pytest('shape', [(3, 3)])
+@chainer.testing.parameterize_pytest('dtype', ['float16'])
+class TestSolveDtypeFailing(NumpyLinalgOpTest):
+
+    forward_accept_errors = (TypeError,
+                             chainerx.DtypeError)
+
+    def generate_inputs(self):
+        a = numpy.random.random(self.shape).astype(self.dtype)
+        b = numpy.random.random(self.shape).astype(self.dtype)
+        return a, b
+
+    def forward_xp(self, inputs, xp):
+        a, b = inputs
+        out = xp.linalg.solve(a, b)
+        return out,
+
+
+@op_utils.op_test(['native:0', 'cuda:0'])
+@chainer.testing.parameterize(*(
+    chainer.testing.product({
         'shape': [(1, 1), (2, 3), (3, 2), (6, 6)],
         'in_dtypes': ['float32', 'float64'],
         'mode': ['r', 'raw', 'reduced', 'complete'],
@@ -121,66 +243,10 @@
 
     def generate_inputs(self):
         a = numpy.random.random(self.shape).astype(self.in_dtypes)
-=======
-        'shape': [(1, 1), (3, 3), (6, 6)],
-        'b_columns': [(), (1,), (3,), (4,)],
-        'dtype': ['float32', 'float64']
-    })
-))
-class TestSolve(NumpyLinalgOpTest):
-
-    def generate_inputs(self):
-        a = numpy.random.random(self.shape).astype(self.dtype)
-        b = numpy.random.random(
-            (self.shape[0], *self.b_columns)).astype(self.dtype)
-        return a, b
-
-    def forward_xp(self, inputs, xp):
-        a, b = inputs
-        out = xp.linalg.solve(a, b)
-        return out,
-
-
-@op_utils.op_test(['native:0', 'cuda:0'])
-@chainer.testing.parameterize(*(
-    chainer.testing.product({
-        'shape': [(2, 3), (3, 2)],
-        'dtype': ['float32', 'float64']
-    })
-))
-class TestSolveFailing(NumpyLinalgOpTest):
-
-    forward_accept_errors = (numpy.linalg.LinAlgError,
-                             chainerx.DimensionError)
-
-    def generate_inputs(self):
-        a = numpy.random.random(self.shape).astype(self.dtype)
-        b = numpy.random.random(self.shape).astype(self.dtype)
-        return a, b
-
-    def forward_xp(self, inputs, xp):
-        a, b = inputs
-        out = xp.linalg.solve(a, b)
-        return out,
-
-
-@op_utils.op_test(['native:0', 'cuda:0'])
-@chainer.testing.parameterize(*(
-    chainer.testing.product({
-        'shape': [(1, 1), (3, 3), (6, 6)],
-        'dtype': ['float32', 'float64']
-    })
-))
-class TestInverse(NumpyLinalgOpTest):
-
-    def generate_inputs(self):
-        a = numpy.random.random(self.shape).astype(self.dtype)
->>>>>>> 728d9411
-        return a,
-
-    def forward_xp(self, inputs, xp):
-        a, = inputs
-<<<<<<< HEAD
+        return a,
+
+    def forward_xp(self, inputs, xp):
+        a, = inputs
         out = xp.linalg.qr(a, mode=self.mode)
 
         if self.mode == 'r':
@@ -193,84 +259,26 @@
             if a.dtype.char == 'f':
                 return out[0].astype(xp.float64), out[1].astype(xp.float64)
         return out
-=======
-        out = xp.linalg.inv(a)
-        return out,
->>>>>>> 728d9411
-
-
-@op_utils.op_test(['native:0', 'cuda:0'])
-@chainer.testing.parameterize(*(
-    chainer.testing.product({
-<<<<<<< HEAD
+
+
+@op_utils.op_test(['native:0', 'cuda:0'])
+@chainer.testing.parameterize(*(
+    chainer.testing.product({
         'shape': [(1, 1), (2, 3), (3, 2), (6, 6)],
         'in_dtypes': ['float16'],
         'mode': ['r', 'raw', 'reduced', 'complete']
     })
 ))
 class TestQRFailing(NumpyLinalgOpTest):
-=======
-        'shape': [(2, 3), (3, 2)],
-        'dtype': ['float32', 'float64']
-    })
-))
-class TestInverseFailing(NumpyLinalgOpTest):
-
-    forward_accept_errors = (numpy.linalg.LinAlgError,
-                             chainerx.DimensionError)
-
-    def generate_inputs(self):
-        a = numpy.random.random(self.shape).astype(self.dtype)
-        return a,
-
-    def forward_xp(self, inputs, xp):
-        a, = inputs
-        out = xp.linalg.inv(a)
-        return out,
-
-
-@op_utils.op_test(['native:0', 'cuda:0'])
-@chainer.testing.parameterize_pytest('shape', [(3, 3)])
-@chainer.testing.parameterize_pytest('dtype', ['float16'])
-class TestInverseDtypeFailing(NumpyLinalgOpTest):
->>>>>>> 728d9411
 
     forward_accept_errors = (TypeError,
                              chainerx.DtypeError)
 
     def generate_inputs(self):
-<<<<<<< HEAD
         a = numpy.random.random(self.shape).astype(self.in_dtypes)
-=======
-        a = numpy.random.random(self.shape).astype(self.dtype)
->>>>>>> 728d9411
-        return a,
-
-    def forward_xp(self, inputs, xp):
-        a, = inputs
-<<<<<<< HEAD
+        return a,
+
+    def forward_xp(self, inputs, xp):
+        a, = inputs
         out = xp.linalg.qr(a, mode=self.mode)
-        return out
-=======
-        out = xp.linalg.inv(a)
-        return out,
-
-
-@op_utils.op_test(['native:0', 'cuda:0'])
-@chainer.testing.parameterize_pytest('shape', [(3, 3)])
-@chainer.testing.parameterize_pytest('dtype', ['float16'])
-class TestSolveDtypeFailing(NumpyLinalgOpTest):
-
-    forward_accept_errors = (TypeError,
-                             chainerx.DtypeError)
-
-    def generate_inputs(self):
-        a = numpy.random.random(self.shape).astype(self.dtype)
-        b = numpy.random.random(self.shape).astype(self.dtype)
-        return a, b
-
-    def forward_xp(self, inputs, xp):
-        a, b = inputs
-        out = xp.linalg.solve(a, b)
-        return out,
->>>>>>> 728d9411
+        return out