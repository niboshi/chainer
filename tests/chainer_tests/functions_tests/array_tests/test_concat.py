import unittest

import numpy

<<<<<<< HEAD
from chainer.backends import cuda
=======
import chainer
>>>>>>> 24705fb7
from chainer import functions
from chainer import gradient_check
from chainer import testing
from chainer.testing import backend


@testing.parameterize(*testing.product_dict(
    [
        {'shape': (2, 7, 3), 'axis': 1,
         'slices': [(slice(None), slice(None, 2)), (slice(None), slice(2, 5)),
                    (slice(None), slice(5, None))]},
        {'shape': (7, 3), 'axis': 0,
         'slices': [slice(None, 2), slice(2, 5), slice(5, None)]},
        {'shape': (2,), 'axis': 0, 'slices': [slice(None, 1), slice(1, None)]},
        {'shape': (2,), 'axis': 0, 'slices': [()]},
        {'shape': (2, 7, 3), 'axis': 1,
         'slices': [(slice(None), slice(None, 2)), (slice(None), slice(2, 5)),
                    (slice(None), slice(5, None))]},
        {'shape': (2, 7, 3), 'axis': 1,
         'slices': [(slice(None), slice(None, 2)), (slice(None), slice(2, 5)),
                    (slice(None), slice(5, None))]},
        {'shape': (2, 7, 3), 'axis': -2,
         'slices': [(slice(None), slice(None, 2)), (slice(None), slice(2, 5)),
                    (slice(None), slice(5, None))]},
        {'shape': (7, 3, 2, 2), 'axis': 0,
         'slices': [slice(None, 2), slice(2, 5), slice(5, None)]},
        {'shape': (2, 7, 3, 5), 'axis': 1,
         'slices': [(slice(None), slice(None, 2), slice(None)),
                    (slice(None), slice(2, 5), slice(None)),
                    (slice(None), slice(5, None), slice(None))]},
        {'shape': (2, 7, 3, 5), 'axis': -1,
         'slices': [(slice(None), slice(None), slice(None), slice(None, 2)),
                    (slice(None), slice(None), slice(None), slice(2, 3)),
                    (slice(None), slice(None), slice(None), slice(3, None))]},
        {'shape': (2, 7, 3, 5), 'axis': -3,
         'slices': [(slice(None), slice(None, 2), slice(None)),
                    (slice(None), slice(2, 5), slice(None)),
                    (slice(None), slice(5, None), slice(None))]},
    ],
    [
        {'dtype': numpy.float16},
        {'dtype': numpy.float32},
        {'dtype': numpy.float64},
    ],
))
@backend.inject_backend_tests(
    ['test_forward', 'test_backward'],
    # CPU tests
    testing.product({
        'use_cuda': [False],
        'use_ideep': ['never', 'always'],
    })
    # GPU tests
    + [{'use_cuda': True}]
    # ChainerX tests
    + [
        {'use_chainerx': True, 'chainerx_device': 'native:0'},
        {'use_chainerx': True, 'chainerx_device': 'cuda:0'},
    ])
class TestConcat(unittest.TestCase):

    def setUp(self):
        shape = self.shape
        dtype = self.dtype

        y = numpy.arange(numpy.prod(shape), dtype=dtype).reshape(shape)
        xs = [y[s] for s in self.slices]

        self.y_expected = y
        self.inputs = xs
        self.grad_outputs = [
            numpy.random.uniform(-1, 1, y.shape).astype(self.dtype)
        ]
        self.check_backward_options = {
            'dtype': numpy.float64,
            'atol': 1e-4, 'rtol': 1e-4,
        }

    def _forward(self, *inputs):
        return functions.concat(inputs, self.axis)

    def check_forward(self, inputs, backend_config):
        # TODO(niboshi): Support it
        if backend_config.use_chainerx and self.dtype == numpy.float16:
            raise unittest.SkipTest('ChainerX does not support float16')

        inputs = backend_config.get_array(inputs)

        with backend_config:
            y = self._forward(*inputs)

        assert y.data.dtype == self.dtype
        testing.assert_allclose(self.y_expected, y.data, atol=0, rtol=0)
        assert isinstance(y.data.shape, tuple)

    def test_forward(self, backend_config):
        self.check_forward(self.inputs, backend_config)

<<<<<<< HEAD
    def check_backward(self, inputs, grad_outputs, backend_config):
        if backend_config.use_cuda:
            inputs = cuda.to_gpu(inputs)
            grad_outputs = cuda.to_gpu(grad_outputs)
=======
    def check_backward(self, inputs, backend_config):
        # TODO(niboshi): Support it
        if backend_config.use_chainerx and self.dtype == numpy.float16:
            raise unittest.SkipTest('ChainerX does not support float16')

        inputs = backend_config.get_array(inputs)

        inputs = [chainer.Variable(x) for x in inputs]
>>>>>>> 24705fb7

        with backend_config:
            gradient_check.check_backward(
                self._forward, inputs, grad_outputs,
                **self.check_backward_options)

    def test_backward(self, backend_config):
        self.check_backward(self.inputs, self.grad_outputs, backend_config)


class TestConcatInvalidAxisType(unittest.TestCase):

    def test_invlaid_axis_type(self):
        inputs = [numpy.random.rand(3, 4), numpy.random.rand(3, 1)]

        with self.assertRaises(TypeError):
            functions.concat(inputs, 'a')


testing.run_module(__name__, __file__)<|MERGE_RESOLUTION|>--- conflicted
+++ resolved
@@ -2,11 +2,6 @@
 
 import numpy
 
-<<<<<<< HEAD
-from chainer.backends import cuda
-=======
-import chainer
->>>>>>> 24705fb7
 from chainer import functions
 from chainer import gradient_check
 from chainer import testing
@@ -105,21 +100,13 @@
     def test_forward(self, backend_config):
         self.check_forward(self.inputs, backend_config)
 
-<<<<<<< HEAD
     def check_backward(self, inputs, grad_outputs, backend_config):
-        if backend_config.use_cuda:
-            inputs = cuda.to_gpu(inputs)
-            grad_outputs = cuda.to_gpu(grad_outputs)
-=======
-    def check_backward(self, inputs, backend_config):
         # TODO(niboshi): Support it
         if backend_config.use_chainerx and self.dtype == numpy.float16:
             raise unittest.SkipTest('ChainerX does not support float16')
 
         inputs = backend_config.get_array(inputs)
-
-        inputs = [chainer.Variable(x) for x in inputs]
->>>>>>> 24705fb7
+        grad_outputs = backend_config.get_array(grad_outputs)
 
         with backend_config:
             gradient_check.check_backward(
