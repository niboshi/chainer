import unittest

import numpy
import pytest

import chainer
from chainer import functions
from chainer import testing
from chainer.testing import backend


@testing.parameterize(*testing.product({
    'x_dtype': [numpy.float16, numpy.float32, numpy.float64],
    'W_dtype': [numpy.float16, numpy.float32, numpy.float64],
    'x_shape': [{'n_batch_axes': 1, 'data_shape': (3,)},
                {'n_batch_axes': 3, 'data_shape': (3, 5)},
                ],
    'c_contiguous': ['C', None],
    'nobias': [True, False],
}))
@backend.inject_backend_tests(
    None,
    # CPU tests
    testing.product({
        'use_cuda': [False],
        'use_ideep': ['never', 'always'],
    })
    # GPU tests
    + [{
        'use_cuda': True,
    }]
    # ChainerX tests
    + [
        {'use_chainerx': True, 'chainerx_device': 'native:0'},
        {'use_chainerx': True, 'chainerx_device': 'cuda:0'},
    ]
)
class TestNonparameterizedLinear(testing.FunctionTestCase):

    def setUp(self):
        if self.x_dtype == numpy.float16:
            self.check_forward_options = {'atol': 1e-3, 'rtol': 1e-2}
            self.check_backward_options = {'atol': 1e-2, 'rtol': 1e-2}
            self.check_double_backward_options = {'atol': 1e-2, 'rtol': 1e-2}
        elif self.W_dtype == numpy.float16:
            self.check_backward_options = {'atol': 1e-2, 'rtol': 1e-2}
            self.check_double_backward_options = {'atol': 1e-2, 'rtol': 1e-2}
        else:
            self.check_backward_options = {'atol': 1e-2, 'rtol': 1e-2}
            self.check_double_backward_options = {'atol': 1e-2, 'rtol': 1e-2}
        self.n_batch_axes = self.x_shape['n_batch_axes']

    def before_test(self, test_name):
        if self.backend_config.use_chainerx:
            if numpy.float16 in (self.x_dtype, self.W_dtype):
                raise unittest.SkipTest()

    def generate_inputs(self):
        data_shape = self.x_shape['data_shape']
        batch_shape = (4,) + (2,) * (self.n_batch_axes - 1)
        x = numpy.random.uniform(
            -1, 1, batch_shape + data_shape).astype(self.x_dtype)
        input_size = numpy.prod(data_shape)
        W = numpy.random.uniform(-1, 1, (2, input_size)).astype(self.W_dtype)
        if self.nobias:
            return x, W
        else:
            b = numpy.random.uniform(-1, 1, 2).astype(self.x_dtype)
            return x, W, b

    def generate_grad_outputs(self, outputs_template):
        dtypes = [self.x_dtype, self.W_dtype, self.x_dtype]
        return tuple([
            numpy.random.uniform(-1, 1, a.shape).astype(dtype)
            for a, dtype in zip(outputs_template, dtypes)
        ])

    def forward_expected(self, inputs):
        x, W = inputs[:2]
        if self.n_batch_axes > 1:
            batch_shape = x.shape[:self.n_batch_axes]
            batch_size = numpy.prod(batch_shape)
            x = x.reshape(batch_size, -1)
        y = x.dot(W.T)
        if not self.nobias:
            y += inputs[-1]
        if self.n_batch_axes > 1:
            y = y.reshape(batch_shape + (-1,))
        return y.astype(self.x_dtype),

    def forward(self, inputs, device):
        if self.nobias:
            x, W = inputs
            b = None
        else:
            x, W, b = inputs
        y = functions.linear(x, W, b, n_batch_axes=self.n_batch_axes)
        return y,

<<<<<<< HEAD
=======
    def test_forward(self, backend_config):
        inputs = self.inputs

        y_expected, = self.forward_cpu(inputs)

        if self.nobias:
            inputs = inputs[:-1]

        inputs = backend_config.get_array(inputs)
        if not self.c_contiguous:
            with backend_config:
                inputs = _to_noncontiguous(inputs)

        input_vars = [chainer.Variable(x) for x in inputs]
        with backend_config:
            y, = self.forward(*input_vars)

        assert y.data.dtype == self.x_dtype
        testing.assert_allclose(
            y_expected, y.data, **self.check_forward_options)

    def test_backward(self, backend_config):
        inputs = self.inputs
        grad_outputs = self.grad_outputs

        if self.nobias:
            inputs = inputs[:-1]

        inputs = backend_config.get_array(inputs)
        grad_outputs = backend_config.get_array(grad_outputs)
        if not self.c_contiguous:
            with backend_config:
                inputs = _to_noncontiguous(inputs)
                grad_outputs = _to_noncontiguous(grad_outputs)

        with backend_config:
            gradient_check.check_backward(
                self.forward, inputs, grad_outputs,
                **self.check_backward_options)

    def test_double_backward(self, backend_config):
        inputs = self.inputs
        grad_outputs = self.grad_outputs
        grad_grad_inputs = self.grad_grad_inputs

        if self.nobias:
            inputs = inputs[:-1]
            grad_grad_inputs = grad_grad_inputs[:-1]

        inputs = backend_config.get_array(inputs)
        grad_outputs = backend_config.get_array(grad_outputs)
        grad_grad_inputs = backend_config.get_array(grad_grad_inputs)

        if not self.c_contiguous:
            with backend_config:
                inputs = _to_noncontiguous(inputs)
                grad_outputs = _to_noncontiguous(grad_outputs)
                grad_grad_inputs = _to_noncontiguous(grad_grad_inputs)

        with backend_config:
            gradient_check.check_double_backward(
                self.forward, inputs, grad_outputs, grad_grad_inputs,
                **self.check_double_backward_options)

>>>>>>> 34ad8400

class TestLinearBackwardNoncontiguousGradOutputs(unittest.TestCase):
    # NumPy raises an error when the inputs of dot operation are not
    # contiguous. This test ensures this issue is correctly handled.
    # (https://github.com/chainer/chainer/issues/2744)

    # This test depdends on that backward() of F.sum generates
    # a non-contiguous array.

    def test_1(self):
        with chainer.using_config('use_ideep', 'never'):
            n_batches = 1  # important
            in_dims = (2, 2)
            out_dim = 3
            x_shape = (n_batches,) + in_dims
            w_shape = (out_dim, numpy.prod(in_dims),)
            x = numpy.ones(x_shape, numpy.float32)
            w = numpy.ones(w_shape, numpy.float32)
            y = functions.linear(chainer.Variable(x), w)
            z = functions.sum(y)
            z.backward()


class TestLinearNBatchAxesBoundaryCondition(unittest.TestCase):

    def setUp(self):
        self.W = numpy.random.uniform(
            -1, 1, (2, 15)).astype(numpy.float32)
        self.x = numpy.random.uniform(
            -1, 1, (3, 3, 5)).astype(numpy.float32)

    def test_negative(self):
        n_batch_axes = -1
        with pytest.raises(ValueError):
            functions.linear(self.x, self.W, n_batch_axes=n_batch_axes)

    def test_zero(self):
        n_batch_axes = 0
        with pytest.raises(ValueError):
            functions.linear(self.x, self.W, n_batch_axes=n_batch_axes)


testing.run_module(__name__, __file__)<|MERGE_RESOLUTION|>--- conflicted
+++ resolved
@@ -15,7 +15,7 @@
     'x_shape': [{'n_batch_axes': 1, 'data_shape': (3,)},
                 {'n_batch_axes': 3, 'data_shape': (3, 5)},
                 ],
-    'c_contiguous': ['C', None],
+    'contiguous': ['C', None],
     'nobias': [True, False],
 }))
 @backend.inject_backend_tests(
@@ -38,22 +38,11 @@
 class TestNonparameterizedLinear(testing.FunctionTestCase):
 
     def setUp(self):
+        self.check_backward_options = {'atol': 1e-2, 'rtol': 1e-2}
+        self.check_double_backward_options = {'atol': 1e-2, 'rtol': 1e-2}
         if self.x_dtype == numpy.float16:
-            self.check_forward_options = {'atol': 1e-3, 'rtol': 1e-2}
-            self.check_backward_options = {'atol': 1e-2, 'rtol': 1e-2}
-            self.check_double_backward_options = {'atol': 1e-2, 'rtol': 1e-2}
-        elif self.W_dtype == numpy.float16:
-            self.check_backward_options = {'atol': 1e-2, 'rtol': 1e-2}
-            self.check_double_backward_options = {'atol': 1e-2, 'rtol': 1e-2}
-        else:
-            self.check_backward_options = {'atol': 1e-2, 'rtol': 1e-2}
-            self.check_double_backward_options = {'atol': 1e-2, 'rtol': 1e-2}
+            self.check_forward_options = {'atol': 5e-3, 'rtol': 1e-2}
         self.n_batch_axes = self.x_shape['n_batch_axes']
-
-    def before_test(self, test_name):
-        if self.backend_config.use_chainerx:
-            if numpy.float16 in (self.x_dtype, self.W_dtype):
-                raise unittest.SkipTest()
 
     def generate_inputs(self):
         data_shape = self.x_shape['data_shape']
@@ -97,73 +86,6 @@
         y = functions.linear(x, W, b, n_batch_axes=self.n_batch_axes)
         return y,
 
-<<<<<<< HEAD
-=======
-    def test_forward(self, backend_config):
-        inputs = self.inputs
-
-        y_expected, = self.forward_cpu(inputs)
-
-        if self.nobias:
-            inputs = inputs[:-1]
-
-        inputs = backend_config.get_array(inputs)
-        if not self.c_contiguous:
-            with backend_config:
-                inputs = _to_noncontiguous(inputs)
-
-        input_vars = [chainer.Variable(x) for x in inputs]
-        with backend_config:
-            y, = self.forward(*input_vars)
-
-        assert y.data.dtype == self.x_dtype
-        testing.assert_allclose(
-            y_expected, y.data, **self.check_forward_options)
-
-    def test_backward(self, backend_config):
-        inputs = self.inputs
-        grad_outputs = self.grad_outputs
-
-        if self.nobias:
-            inputs = inputs[:-1]
-
-        inputs = backend_config.get_array(inputs)
-        grad_outputs = backend_config.get_array(grad_outputs)
-        if not self.c_contiguous:
-            with backend_config:
-                inputs = _to_noncontiguous(inputs)
-                grad_outputs = _to_noncontiguous(grad_outputs)
-
-        with backend_config:
-            gradient_check.check_backward(
-                self.forward, inputs, grad_outputs,
-                **self.check_backward_options)
-
-    def test_double_backward(self, backend_config):
-        inputs = self.inputs
-        grad_outputs = self.grad_outputs
-        grad_grad_inputs = self.grad_grad_inputs
-
-        if self.nobias:
-            inputs = inputs[:-1]
-            grad_grad_inputs = grad_grad_inputs[:-1]
-
-        inputs = backend_config.get_array(inputs)
-        grad_outputs = backend_config.get_array(grad_outputs)
-        grad_grad_inputs = backend_config.get_array(grad_grad_inputs)
-
-        if not self.c_contiguous:
-            with backend_config:
-                inputs = _to_noncontiguous(inputs)
-                grad_outputs = _to_noncontiguous(grad_outputs)
-                grad_grad_inputs = _to_noncontiguous(grad_grad_inputs)
-
-        with backend_config:
-            gradient_check.check_double_backward(
-                self.forward, inputs, grad_outputs, grad_grad_inputs,
-                **self.check_double_backward_options)
-
->>>>>>> 34ad8400
 
 class TestLinearBackwardNoncontiguousGradOutputs(unittest.TestCase):
     # NumPy raises an error when the inputs of dot operation are not
