<<<<<<< HEAD
import six
=======
import functools
>>>>>>> 356924cb
import os
import tempfile
import unittest

import mock
import numpy
import pytest

import chainer
from chainer import cuda
from chainer import functions
from chainer import links
from chainer import testing
from chainer.testing import attr


class TestSequential(unittest.TestCase):

    def setUp(self):
        self.l1 = links.Linear(None, 3)
        self.l2 = links.Linear(3, 2)
        self.l3 = links.Linear(2, 3)
        # s1: l1 -> l2
        self.s1 = chainer.Sequential(self.l1)
        self.s1.append(self.l2)
        # s2: s1 (l1 -> l2) -> l3
        self.s2 = chainer.Sequential(self.s1)
        self.s2.append(self.l3)

    def test_init(self):
        self.assertIs(self.s1[0], self.l1)
        self.assertEqual(self.l1.name, '0')
        self.assertIs(self.s2[0], self.s1)
        self.assertEqual(self.s1.name, '0')
        with self.assertRaises(ValueError):
            chainer.Sequential(0)

    def test_append(self):
        self.assertIs(self.s2[1], self.l3)
        self.assertEqual(self.l2.name, '1')

    def test_iter(self):
        links = list(self.s2)
        self.assertEqual(2, len(links))
        self.assertIs(links[0], self.s1)
        self.assertIs(links[1], self.l3)

    def test_len(self):
        self.assertIs(len(self.s1), 2)
        self.assertIs(len(self.s2), 2)

    def test_copy(self):
        s2 = self.s2.copy()

        self.assertIs(s2.name, None)
        self.assertIsInstance(s2._children, list)
        self.assertIsNot(s2[0], self.s1)
        self.assertEqual(s2[0].name, '0')
        self.assertIsInstance(s2[0]._children, list)
        self.assertIsNot(s2[0][0], self.l1)
        self.assertEqual(s2[0][0].name, '0')
        self.assertIsNot(s2[0][0].b, self.l1.b)
        self.assertIs(s2[0][0].b.data, self.l1.b.data)
        self.assertIs(s2[0][0].b.grad, None)

        self.assertIsNot(s2[0][1], self.l2)
        self.assertEqual(s2[0][1].name, '1')
        self.assertIsNot(s2[0][1].W, self.l2.W)
        self.assertIs(s2[0][1].W.data, self.l2.W.data)
        self.assertIs(s2[0][1].W.grad, None)

        self.assertIsNot(s2[1], self.l3)
        self.assertEqual(s2[1].name, '1')
        self.assertIsNot(s2[1].W, self.l3.W)
        self.assertIs(s2[1].W.data, self.l3.W.data)
        self.assertIs(s2[1].W.grad, None)

    def test_copy_with_nonparametric_function(self):
        self.s1.insert(1, functions.relu)
        # l1 -> relu -> l2

        # The default copy mode is 'share'
        s1 = self.s1.copy()
        self.assertIsNot(s1[0], self.s1[0])  # l1
        self.assertIs(s1[1], self.s1[1])  # relu
        self.assertIsNot(s1[2], self.s1[2])  # l2

        # parameters of l1
        self.assertIsNot(s1[0].W, self.s1[0].W)
        self.assertIsNot(s1[0].b, self.s1[0].b)
        # W of the first link has not been initialized
        self.assertIs(s1[0].W.array, None)
        self.assertIs(s1[0].W.grad, None)
        # The bias is initialized
        self.assertIs(s1[0].b.array, self.s1[0].b.array)
        self.assertIs(s1[0].b.grad, None)

        # The copied Function should be identical
        self.assertIs(s1[1], self.s1[1])

        # parameters of l2
        self.assertIsNot(s1[2].W, self.s1[2].W)
        self.assertIsNot(s1[2].b, self.s1[2].b)
        self.assertIs(s1[2].W.array, self.s1[2].W.array)
        self.assertIs(s1[2].W.grad, None)
        self.assertIs(s1[2].b.array, self.s1[2].b.array)
        self.assertIs(s1[2].b.grad, None)

    @attr.gpu
    def test_copy_and_send_to_gpu(self):
        s2 = self.s2.copy()
        self.s2.to_gpu()
        self.assertIsInstance(self.s2[0][0].b.data, cuda.cupy.ndarray)
        self.assertIsInstance(self.s2[0][1].W.data, cuda.cupy.ndarray)
        self.assertIsInstance(s2[0][0].b.data, numpy.ndarray)
        self.assertIsInstance(s2[0][1].W.data, numpy.ndarray)

    @attr.gpu
    def test_copy_and_send_to_gpu_2(self):
        s2 = self.s2.copy()
        s2.to_gpu()
        self.assertIsInstance(self.s2[0][0].b.data, numpy.ndarray)
        self.assertIsInstance(self.s2[0][1].W.data, numpy.ndarray)
        self.assertIsInstance(s2[0][0].b.data, cuda.cupy.ndarray)
        self.assertIsInstance(s2[0][1].W.data, cuda.cupy.ndarray)

    @attr.multi_gpu(2)
    def test_copy_and_send_to_gpu_multi(self):
        s2 = self.s2.copy()
        self.s2.to_gpu(0)
        s2.to_gpu(1)
        self.assertEqual(self.s2[0][0].b.data.device.id, 0)
        self.assertEqual(self.s2[0][1].W.data.device.id, 0)
        self.assertEqual(s2[0][0].b.data.device.id, 1)
        self.assertEqual(s2[0][1].W.data.device.id, 1)

    def test_to_cpu_on_cpu(self):
        x1 = self.l1.b.data
        gx1 = self.l1.b.grad
        x2 = self.l2.W.data
        gx2 = self.l2.W.grad
        x3 = self.l3.W.data
        gx3 = self.l3.W.grad

        self.s2.to_cpu()

        self.assertIs(self.l1.b.data, x1)
        self.assertIs(self.l1.b.grad, gx1)
        self.assertIs(self.l2.W.data, x2)
        self.assertIs(self.l2.W.grad, gx2)
        self.assertIs(self.l3.W.data, x3)
        self.assertIs(self.l3.W.grad, gx3)

    @attr.gpu
    def test_to_cpu(self):
        self.s2.to_gpu()
        self.s2.to_cpu()
        self.assertIs(self.s2.xp, numpy)
        self.assertIs(self.s1.xp, numpy)
        self.assertIs(self.l1.xp, numpy)
        self.assertIs(self.l2.xp, numpy)
        self.assertIs(self.l3.xp, numpy)
        self.assertIsInstance(self.l1.b.data, numpy.ndarray)
        self.assertIsInstance(self.l1.b.grad, numpy.ndarray)
        self.assertIsInstance(self.l2.W.data, numpy.ndarray)
        self.assertIsInstance(self.l2.W.grad, numpy.ndarray)
        self.assertIsInstance(self.l3.W.data, numpy.ndarray)
        self.assertIsInstance(self.l3.W.grad, numpy.ndarray)

    @attr.gpu
    def test_to_gpu(self):
        cupy = cuda.cupy
        self.s2.to_gpu()
        self.assertIs(self.s2.xp, cupy)
        self.assertIs(self.s1.xp, cupy)
        self.assertIs(self.l1.xp, cupy)
        self.assertIs(self.l2.xp, cupy)
        self.assertIs(self.l3.xp, cupy)
        self.assertIsInstance(self.l1.b.data, cupy.ndarray)
        self.assertIsInstance(self.l1.b.grad, cupy.ndarray)
        self.assertIsInstance(self.l2.W.data, cupy.ndarray)
        self.assertIsInstance(self.l2.W.grad, cupy.ndarray)
        self.assertIsInstance(self.l3.W.data, cupy.ndarray)
        self.assertIsInstance(self.l3.W.grad, cupy.ndarray)

    def test_params(self):
        params = list(self.s2.params())
        self.assertEqual({id(p) for p in params},
                         {id(self.l1.W), id(self.l1.b),
                          id(self.l2.W), id(self.l2.b),
                          id(self.l3.W), id(self.l3.b)})

    def test_params_skip_uninit(self):
        params = list(self.s2.params(include_uninit=False))
        self.assertEqual({id(p) for p in params},
                         {id(self.l1.b), id(self.l2.W), id(self.l2.b),
                          id(self.l3.W), id(self.l3.b)})

    def test_namedparams(self):
        namedparams = list(self.s2.namedparams())
        self.assertEqual({(name, id(p)) for name, p in namedparams},
                         {('/0/0/W', id(self.l1.W)),
                          ('/0/0/b', id(self.l1.b)),
                          ('/0/1/W', id(self.l2.W)),
                          ('/0/1/b', id(self.l2.b)),
                          ('/1/W', id(self.l3.W)),
                          ('/1/b', id(self.l3.b))})

    def test_namedparams_skip_uninit(self):
        namedparams = list(self.s2.namedparams(include_uninit=False))
        self.assertEqual({(name, id(p)) for name, p in namedparams},
                         {('/0/0/b', id(self.l1.b)),
                          ('/0/1/W', id(self.l2.W)),
                          ('/0/1/b', id(self.l2.b)),
                          ('/1/W', id(self.l3.W)),
                          ('/1/b', id(self.l3.b))})

    def test_links(self):
        links = list(self.s2.links())
        self.assertEqual({id(l) for l in links},
                         {id(l) for l in [self.l1, self.l2, self.l3,
                                          self.s1, self.s2]})

    def test_links_skipself(self):
        links = list(self.s2.links(skipself=True))
        self.assertEqual({id(l) for l in links},
                         {id(l) for l in [self.l1, self.l2, self.l3, self.s1]})

    def test_namedlinks(self):
        namedlinks = list(self.s2.namedlinks())
        self.assertEqual({(name, id(l)) for name, l in namedlinks},
                         {('/', id(self.s2)),
                          ('/0', id(self.s1)),
                          ('/0/0', id(self.l1)),
                          ('/0/1', id(self.l2)),
                          ('/1', id(self.l3))})

    def test_namedlinks_skipself(self):
        namedlinks = list(self.s2.namedlinks(skipself=True))
        self.assertEqual({(name, id(l)) for name, l in namedlinks},
                         {('/0', id(self.s1)),
                          ('/0/0', id(self.l1)),
                          ('/0/1', id(self.l2)),
                          ('/1', id(self.l3))})

    def test_children(self):
        self.assertEqual(tuple(id(c) for c in self.s2.children()),
                         (id(self.s1), id(self.l3)))

        self.assertEqual(tuple(id(c) for c in self.s1.children()),
                         (id(self.l1), id(self.l2)))

    def test_copyparams(self):
        l1 = links.Linear(None, 3)
        l2 = links.Linear(3, 2)
        l3 = links.Linear(2, 3)
        s1 = chainer.Sequential(l1, l2)
        s2 = chainer.Sequential(s1, l3)
        l1.b.data.fill(0)
        l2.W.data.fill(1)
        l2.b.data.fill(2)
        l3.W.data.fill(3)
        l3.b.data.fill(4)

        self.s2.copyparams(s2)

        numpy.testing.assert_array_equal(self.l1.b.data, l1.b.data)
        numpy.testing.assert_array_equal(self.l2.W.data, l2.W.data)
        numpy.testing.assert_array_equal(self.l2.b.data, l2.b.data)
        numpy.testing.assert_array_equal(self.l3.W.data, l3.W.data)
        numpy.testing.assert_array_equal(self.l3.b.data, l3.b.data)

    def test_zerograds(self):
        with testing.assert_warns(DeprecationWarning):
            self.s2.zerograds()
            numpy.testing.assert_array_equal(self.l1.b.grad, numpy.zeros((3,)))
            numpy.testing.assert_array_equal(
                self.l2.W.grad, numpy.zeros((2, 3)))
            numpy.testing.assert_array_equal(
                self.l3.W.grad, numpy.zeros((3, 2)))
            self.l1.W.initialize((3, 2))
            numpy.testing.assert_array_equal(
                self.l1.W.grad, numpy.zeros((3, 2)))

    def test_cleargrads(self):
        self.s2.cleargrads()
        self.assertIsNone(self.l1.b.grad)
        self.assertIsNone(self.l2.W.grad)
        self.assertIsNone(self.l2.b.grad)
        self.assertIsNone(self.l3.W.grad)
        self.assertIsNone(self.l3.b.grad)
        self.l1.W.initialize((2, 3))
        self.assertIsNone(self.l1.W.grad)

    def test_addgrads(self):
        l1 = links.Linear(2, 3)
        l2 = links.Linear(3, 2)
        l3 = links.Linear(2, 3)
        s1 = chainer.Sequential(l1, l2)
        s2 = chainer.Sequential(s1, l3)
        l1.b.grad.fill(1)
        l2.W.grad.fill(2)
        l2.b.grad.fill(3)
        l3.W.grad.fill(4)
        l3.b.grad.fill(5)
        l1.W.grad.fill(6)

        self.l1.b.grad.fill(-1)
        self.l2.W.grad.fill(-2)
        self.l2.b.grad.fill(-3)
        self.l3.W.grad.fill(-4)
        self.l3.b.grad.fill(-5)
        self.l1.W.cleargrad()

        self.s2.addgrads(s2)
        numpy.testing.assert_array_equal(self.l1.b.grad, numpy.zeros((3,)))
        numpy.testing.assert_array_equal(self.l1.W.grad, l1.W.grad)
        numpy.testing.assert_array_equal(self.l2.W.grad, numpy.zeros((2, 3)))
        numpy.testing.assert_array_equal(self.l2.b.grad, numpy.zeros((2,)))
        numpy.testing.assert_array_equal(self.l3.W.grad, numpy.zeros((3, 2)))
        numpy.testing.assert_array_equal(self.l3.b.grad, numpy.zeros((3,)))

    def test_getitem(self):
        self.assertIs(self.s1[0], self.l1)

    def test_delitem(self):
        del self.s1[0]
        self.assertIsNot(self.s1[0], self.l1)
        self.assertIs(self.s1[0], self.l2)

    def test_reversed(self):
        layers = list(reversed(self.s2))
        self.assertIs(layers[0], self.l3)
        self.assertIs(layers[1], self.s1)

    def test_contains(self):
        self.assertTrue(self.l1 in self.s1)
        self.assertTrue(self.l2 in self.s1)
        self.assertTrue(self.s1 in self.s2)
        self.assertTrue(self.l3 in self.s2)
        self.assertFalse(self.l3 in self.s1)
        self.assertFalse(self.l2 in self.s2)

    def test_add(self):
        l1 = links.Linear(3, 2)
        l2 = functions.relu
        other = chainer.Sequential(l1, l2)
        added = self.s2 + other
        self.assertEqual(len(added), 4)
        self.assertIs(added[0], self.s1)
        self.assertIs(added[1], self.l3)
        self.assertIs(added[2], l1)
        self.assertIs(added[3], l2)
        with self.assertRaises(ValueError):
            self.s2 + 0

    def test_iadd(self):
        l4 = links.Linear(3, 1)
        self.s2 += chainer.Sequential(l4)
        self.assertIs(self.s2[0], self.s1)
        self.assertIs(self.s2[1], self.l3)
        self.assertIs(self.s2[2], l4)
        with self.assertRaises(ValueError):
            self.s2 += 0

    def test_call(self):
        l1 = mock.MagicMock()
        l2 = mock.MagicMock()
        l3 = mock.MagicMock()
        model = chainer.Sequential(l1, l2, l3)
        x = numpy.arange(2).reshape(1, 2).astype('f')
        y = model(x)
        l1.assert_called_once()
        l2.assert_called_once()
        l3.assert_called_once()
        y = self.s1(x)
        self.assertIs(y.creator.inputs[1].data, self.l2.W.data)

    def test_call_with_multiple_inputs(self):
        model = chainer.Sequential(
            lambda x, y: (x * 2, y * 3, x + y),
            lambda x, y, z: x + y + z
        )
        y = model(2, 3)
        self.assertEqual(y, 18)

    def test_extend(self):
        l1 = links.Linear(3, 2)
        l2 = links.Linear(2, 3)
        s3 = chainer.Sequential(l1, l2)
        self.s2.extend(s3)
        self.assertEqual(len(self.s2), 4)
        self.assertIs(self.s2[2], s3[0])
        self.assertIs(self.s2[3], s3[1])

    def test_insert(self):
        l1 = links.Linear(3, 3)
        self.s1.insert(1, l1)
        self.assertEqual(len(self.s1), 3)
        self.assertIs(self.s1[1], l1)

    def test_remove(self):
        self.s2.remove(self.s1)
        self.assertEqual(len(self.s2), 1)
        self.assertIs(self.s2[0], self.l3)

    def test_remove_by_layer_type(self):
        self.s2.insert(2, functions.relu)
        self.s2.remove_by_layer_type('Linear')
        self.assertEqual(len(self.s2), 2)
        self.assertIs(self.s2[0], self.s1)
        self.assertIs(self.s2[1], functions.relu)

    def test_pop(self):
        l3 = self.s2.pop(1)
        self.assertIs(l3, self.l3)
        self.assertEqual(len(self.s2), 1)

    def test_clear(self):
        self.s2.clear()
        self.assertEqual(len(self.s2), 0)

    def test_index(self):
        self.assertEqual(self.s2.index(self.s1), 0)
        self.assertEqual(self.s2.index(self.l3), 1)

    def test_count(self):
        self.s2.insert(1, functions.relu)
        self.s2.insert(3, functions.relu)
        self.assertEqual(self.s2.count(functions.relu), 2)
        self.assertEqual(self.s2.count(self.s1), 1)
        self.assertEqual(self.s2.count(self.l3), 1)
        self.s2.append(self.l3)
        self.assertEqual(self.s2.count(self.l3), 2)

    def test_count_by_layer_type(self):
        self.assertEqual(self.s2.count_by_layer_type('Linear'), 1)
        self.s2.insert(1, functions.relu)
        self.s2.insert(3, functions.relu)
        self.assertEqual(self.s2.count_by_layer_type('relu'), 2)

    def test_pickle_without_lambda(self):
        fd, path = tempfile.mkstemp()
        six.moves.cPickle.dump(self.s2, open(path, 'wb'))
        s2 = six.moves.cPickle.load(open(path, 'rb'))
        self.assertEqual(len(s2), len(self.s2))
        numpy.testing.assert_array_equal(s2[0][0].b.data, self.s2[0][0].b.data)
        numpy.testing.assert_array_equal(s2[0][1].W.data, self.s2[0][1].W.data)
        numpy.testing.assert_array_equal(s2[0][1].b.data, self.s2[0][1].b.data)
        numpy.testing.assert_array_equal(s2[1].W.data, self.s2[1].W.data)
        numpy.testing.assert_array_equal(s2[1].b.data, self.s2[1].b.data)
        for l1, l2 in zip(s2, self.s2):
            self.assertIsNot(l1, l2)
        os.close(fd)
        os.remove(path)

    def test_pickle_with_lambda(self):
        self.s2.append(lambda x: x)
        with self.assertRaises(ValueError):
            with tempfile.TemporaryFile() as fp:
                six.moves.cPickle.dump(self.s2, fp)

    def test_str(self):
        self.assertEqual(str(chainer.Sequential()), 'Sequential()')

        expected = '''\
  (0): Sequential(
    (0): Linear(in_size=None, out_size=3, nobias=False),
    (1): Linear(in_size=3, out_size=2, nobias=False),
  ),
  (1): Linear(in_size=2, out_size=3, nobias=False),
  (2): lambda x: functions.leaky_relu(x, slope=0.2),
'''
        layers = [
            self.s1,
            self.l3,
            lambda x: functions.leaky_relu(x, slope=0.2),
        ]
        if six.PY3:
            # In Python2, it fails because of different id of the function.
            layer = functools.partial(functions.leaky_relu, slope=0.2)
            layers.append(layer)
            expected += '  (3): %s,\n' % layer
        expected = 'Sequential(\n%s)' % expected
        s = chainer.Sequential(*layers)
        self.assertEqual(str(s), expected)

    def test_repeat_with_init(self):
        # s2 ((l1 -> l2) -> l3) -> s2 ((l1 -> l2) -> l3)
        ret = self.s2.repeat(2)
        self.assertIsNot(ret[0], self.s2)
        self.assertIs(type(ret[0]), type(self.s2))
        self.assertIsNot(ret[1], self.s2)
        self.assertIs(type(ret[1]), type(self.s2))

        # b is filled with 0, so they should have the same values
        numpy.testing.assert_array_equal(
            ret[0][0][0].b.array, ret[1][0][0].b.array)
        # W is initialized randomly, so they should be different
        self.assertFalse(
            numpy.array_equal(ret[0][1].W.array, self.l3.W.array))
        # And the object should also be different
        self.assertIsNot(ret[0][1].W.array, self.l3.W.array)
        # Repeated elements should be different objects
        self.assertIsNot(ret[0], ret[1])
        # Also for the arrays
        self.assertIsNot(ret[0][1].W.array, ret[1][1].W.array)
        # And values should be different
        self.assertFalse(
            numpy.array_equal(ret[0][1].W.array, ret[1][1].W.array))

        self.assertEqual(len(ret), 2)
        ret = self.s2.repeat(0, mode='init')
        self.assertEqual(len(ret), 0)

    def test_repeat_with_copy(self):
        # s2 ((l1 -> l2) -> l3) -> s2 ((l1 -> l2) -> l3)
        ret = self.s2.repeat(2, mode='copy')
        self.assertIsNot(ret[0], self.s2)
        self.assertIs(type(ret[0]), type(self.s2))
        self.assertIsNot(ret[1], self.s2)
        self.assertIs(type(ret[1]), type(self.s2))
        self.assertIsNot(ret[0], ret[1])

        # b is filled with 0, so they should have the same values
        numpy.testing.assert_array_equal(
            ret[0][0][0].b.array, ret[1][0][0].b.array)
        # W is shallowy copied, so the values should be same
        numpy.testing.assert_array_equal(ret[0][1].W.array, self.l3.W.array)
        # But the object should be different
        self.assertIsNot(ret[0][1].W.array, self.l3.W.array)
        # Repeated elements should be different objects
        self.assertIsNot(ret[0][0], ret[1][0])
        # Also for the arrays
        self.assertIsNot(ret[0][1].W.array, ret[1][1].W.array)
        # But the values should be same
        numpy.testing.assert_array_equal(ret[0][1].W.array, ret[1][1].W.array)

        self.assertEqual(len(ret), 2)
        ret = self.s2.repeat(0, mode='copy')
        self.assertEqual(len(ret), 0)

    def test_repeat_with_share(self):
        # s2 ((l1 -> l2) -> l3) -> s2 ((l1 -> l2) -> l3)
        ret = self.s2.repeat(2, mode='share')
        self.assertIsNot(ret[0], self.s2)
        self.assertIs(type(ret[0]), type(self.s2))
        self.assertIsNot(ret[1], self.s2)
        self.assertIs(type(ret[1]), type(self.s2))

        # b is filled with 0, so they should have the same values
        numpy.testing.assert_array_equal(
            ret[0][0][0].b.data, ret[1][0][0].b.data)
        # W is shallowy copied, so the values should be same
        numpy.testing.assert_array_equal(ret[0][1].W.array, self.l3.W.array)
        numpy.testing.assert_array_equal(ret[1][1].W.array, self.l3.W.array)
        # And the object should also be same
        self.assertIs(ret[0][1].W.array, self.l3.W.array)
        self.assertIs(ret[1][1].W.array, self.l3.W.array)
        # Repeated element itself should be different
        self.assertIsNot(ret[0], ret[1])

        self.assertEqual(len(ret), 2)
        ret = self.s2.repeat(0, mode='share')
        self.assertEqual(len(ret), 0)

    def test_flatten(self):
        flattened_s2 = self.s2.flatten()
        self.assertIs(flattened_s2[0], self.l1)
        self.assertIs(flattened_s2[1], self.l2)
        self.assertIs(flattened_s2[2], self.l3)


class TestEmptySequential(unittest.TestCase):
    def test_empty_sequential(self):
        seq = chainer.Sequential()
        x = numpy.ones((2, 3), numpy.float32)
        with pytest.raises(RuntimeError):
            seq(x)


class TestSequentialSerialization(unittest.TestCase):

    # MyLink is a link that depends on a parameter whose value is filled
    # with an integer specified by `n`.

    # `fn_create` is a test-specific function to create a target link.
    # `fn_create` has one argument `nth`, which is either 0 or 1, each of
    # which represents before or after serialization.
    # `n` argument of `MyLink` is dependent on this `nth`, thus the link is
    # initialized with different values depending on before/after
    # serialization.

    # If serialization did not work correctly, the link would have a different
    # value after serialization, causing tests to fail.

    class MyLink(chainer.Link):

        def __init__(self, n):
            chainer.Link.__init__(self)
            with self.init_scope():
                self.n = chainer.Parameter(
                    numpy.full((1, 2), n, dtype=numpy.float32))

        def forward(self, x):
            return chainer.functions.vstack((x, self.n))

    class MyFunc(chainer.FunctionNode):
        def __init__(self, n):
            chainer.FunctionNode.__init__(self)
            self.n = n

        def forward(self, inputs):
            x, = inputs
            y = numpy.vstack((
                x, numpy.full((1, 2,), self.n, dtype=x.dtype)))
            return y,

        backward = None  # not used in this test

    def my_func(self, n):
        # defined as function-local function
        def func_impl(x):
            y, = self.MyFunc(n).apply((x,))
            return y
        return func_impl

    def serialize(self, seq):
        f = six.io.BytesIO()
        chainer.serializers.save_npz(f, seq)
        return f.getvalue()

    def deserialize(self, seq, bytes):
        f = six.io.BytesIO(bytes)
        chainer.serializers.load_npz(f, seq)

    def check_serialization(self, fn_create):
        x = numpy.array([[100, 100]], numpy.float32)
        seq1 = fn_create(0)

        y1 = seq1(x)
        if len(seq1) == 0:
            y1, = y1

        bytes = self.serialize(seq1)
        seq2 = fn_create(1)
        self.deserialize(seq2, bytes)

        assert len(seq1) == len(seq2)

        y2 = seq2(x)
        if len(seq2) == 0:
            y2, = y2

        assert y1.dtype == y2.dtype
        numpy.testing.assert_array_equal(y1.array, y2.array)

    def test_single_link(self):
        def fn_create(nth):
            seq = chainer.Sequential(
                self.MyLink(nth + 0))
            return seq
        self.check_serialization(fn_create)

    def test_single_func(self):
        def fn_create(nth):
            seq = chainer.Sequential(
                self.my_func(0))
            return seq
        self.check_serialization(fn_create)

    def test_multiple_links(self):
        def fn_create(nth):
            seq = chainer.Sequential(
                self.MyLink(nth + 0),
                self.MyLink(nth + 1),
                self.MyLink(nth + 2))
            return seq
        self.check_serialization(fn_create)

    def test_multiple_mixed(self):
        def fn_create(nth):
            seq = chainer.Sequential(
                self.MyLink(nth + 0),
                self.my_func(1),
                self.MyLink(nth + 2),
                self.my_func(3),
                self.MyLink(nth + 4))
            return seq
        self.check_serialization(fn_create)

    def test_append_links(self):
        def fn_create(nth):
            seq = chainer.Sequential()
            seq.append(self.MyLink(nth + 0))
            seq.append(self.MyLink(nth + 1))
            seq.append(self.MyLink(nth + 2))
            return seq
        self.check_serialization(fn_create)

    def test_append_mixed(self):
        def fn_create(nth):
            seq = chainer.Sequential()
            seq.append(self.my_func(0))
            seq.append(self.MyLink(nth + 1))
            seq.append(self.my_func(2))
            seq.append(self.MyLink(nth + 3))
            seq.append(self.my_func(4))
            seq.append(self.MyLink(nth + 5))
            return seq
        self.check_serialization(fn_create)

    def test_insert_mixed(self):
        def fn_create(nth):
            seq = chainer.Sequential()
            seq.insert(0, self.my_func(0))
            seq.insert(1, self.MyLink(nth + 1))
            seq.insert(2, self.my_func(2))
            seq.insert(1, self.MyLink(nth + 3))
            seq.insert(0, self.my_func(4))
            seq.insert(4, self.MyLink(nth + 5))
            return seq
        self.check_serialization(fn_create)


testing.run_module(__name__, __file__)<|MERGE_RESOLUTION|>--- conflicted
+++ resolved
@@ -1,8 +1,4 @@
-<<<<<<< HEAD
-import six
-=======
 import functools
->>>>>>> 356924cb
 import os
 import tempfile
 import unittest
@@ -10,6 +6,7 @@
 import mock
 import numpy
 import pytest
+import six
 
 import chainer
 from chainer import cuda
