import unittest

import numpy

import chainer
from chainer import dataset
from chainer import iterators
from chainer import testing
from chainer.training import extensions


class DummyModel(chainer.Chain):

    def __init__(self, test):
        super(DummyModel, self).__init__()
        self.args = []
        self.test = test

    def __call__(self, x):
        self.args.append(x)
        chainer.report({'loss': x.sum()}, self)


class DummyModelTwoArgs(chainer.Chain):

    def __init__(self, test):
        super(DummyModelTwoArgs, self).__init__()
        self.args = []
        self.test = test

    def __call__(self, x, y):
        self.args.append((x, y))
        chainer.report({'loss': x.sum() + y.sum()}, self)


class DummyIterator(dataset.Iterator):

    def __init__(self, return_values):
        self.iterator = iter(return_values)
        self.finalized = False

    def __next__(self):
        return next(self.iterator)

    def finalize(self):
        self.finalized = True


class DummyConverter(object):

    def __init__(self, return_values):
        self.args = []
        self.iterator = iter(return_values)

    def __call__(self, batch, device):
        self.args.append({'batch': batch, 'device': device})
        return next(self.iterator)


class TestEvaluator(unittest.TestCase):

    def setUp(self):
        self.data = [
            numpy.random.uniform(-1, 1, (3, 4)).astype('f') for _ in range(2)]
        self.batches = [
            numpy.random.uniform(-1, 1, (2, 3, 4)).astype('f')
            for _ in range(2)]

        self.iterator = DummyIterator(self.data)
        self.converter = DummyConverter(self.batches)
        self.target = DummyModel(self)
        self.evaluator = extensions.Evaluator(
            self.iterator, self.target, converter=self.converter)
        self.expect_mean = numpy.mean([numpy.sum(x) for x in self.batches])

    def test_evaluate(self):
        reporter = chainer.Reporter()
        reporter.add_observer('target', self.target)
        with reporter:
            mean = self.evaluator.evaluate()

        # No observation is reported to the current reporter. Instead the
        # evaluator collect results in order to calculate their mean.
        self.assertEqual(len(reporter.observation), 0)

        # The converter gets results of the iterator.
        self.assertEqual(len(self.converter.args), len(self.data))
        for i in range(len(self.data)):
            numpy.testing.assert_array_equal(
                self.converter.args[i]['batch'], self.data[i])
            self.assertIsNone(self.converter.args[i]['device'])

        # The model gets results of converter.
        self.assertEqual(len(self.target.args), len(self.batches))
        for i in range(len(self.batches)):
            numpy.testing.assert_array_equal(
                self.target.args[i], self.batches[i])

        self.assertAlmostEqual(mean['target/loss'], self.expect_mean, places=4)

        self.evaluator.finalize()
        self.assertTrue(self.iterator.finalized)

    def test_call(self):
        mean = self.evaluator()
        # 'main' is used by default
        self.assertAlmostEqual(mean['main/loss'], self.expect_mean, places=4)

    def test_evaluator_name(self):
        self.evaluator.name = 'eval'
        mean = self.evaluator()
        # name is used as a prefix
        self.assertAlmostEqual(
            mean['eval/main/loss'], self.expect_mean, places=4)

    def test_current_report(self):
        reporter = chainer.Reporter()
        with reporter:
            mean = self.evaluator()
        # The result is reported to the current reporter.
        self.assertEqual(reporter.observation, mean)


class TestEvaluatorTupleData(unittest.TestCase):

    def setUp(self):
        self.data = [
            numpy.random.uniform(-1, 1, (3, 4)).astype('f') for _ in range(2)]
        self.batches = [
            (numpy.random.uniform(-1, 1, (2, 3, 4)).astype('f'),
             numpy.random.uniform(-1, 1, (2, 3, 4)).astype('f'))
            for _ in range(2)]

        self.iterator = DummyIterator(self.data)
        self.converter = DummyConverter(self.batches)
        self.target = DummyModelTwoArgs(self)
        self.evaluator = extensions.Evaluator(
            self.iterator, self.target, converter=self.converter, device=1)

    def test_evaluate(self):
        reporter = chainer.Reporter()
        reporter.add_observer('target', self.target)
        with reporter:
            mean = self.evaluator.evaluate()

        # The converter gets results of the iterator and the device number.
        self.assertEqual(len(self.converter.args), len(self.data))
        for i in range(len(self.data)):
            numpy.testing.assert_array_equal(
                self.converter.args[i]['batch'], self.data[i])
            self.assertEqual(self.converter.args[i]['device'], 1)

        # The model gets results of converter.
        self.assertEqual(len(self.target.args), len(self.batches))
        for i in range(len(self.batches)):
            numpy.testing.assert_array_equal(
                self.target.args[i], self.batches[i])

        expect_mean = numpy.mean([numpy.sum(x) for x in self.batches])
        self.assertAlmostEqual(mean['target/loss'], expect_mean, places=4)


class TestEvaluatorDictData(unittest.TestCase):

    def setUp(self):
        self.data = range(2)
        self.batches = [
            {'x': numpy.random.uniform(-1, 1, (2, 3, 4)).astype('f'),
             'y': numpy.random.uniform(-1, 1, (2, 3, 4)).astype('f')}
            for _ in range(2)]

        self.iterator = DummyIterator(self.data)
        self.converter = DummyConverter(self.batches)
        self.target = DummyModelTwoArgs(self)
        self.evaluator = extensions.Evaluator(
            self.iterator, self.target, converter=self.converter)

    def test_evaluate(self):
        reporter = chainer.Reporter()
        reporter.add_observer('target', self.target)
        with reporter:
            mean = self.evaluator.evaluate()

        # The model gets results of converter.
        self.assertEqual(len(self.target.args), len(self.batches))
        for i in range(len(self.batches)):
            numpy.testing.assert_array_equal(
                self.target.args[i][0], self.batches[i]['x'])
            numpy.testing.assert_array_equal(
                self.target.args[i][1], self.batches[i]['y'])

        expect_mean = numpy.mean(
            [numpy.sum(x['x']) + numpy.sum(x['y']) for x in self.batches])
        self.assertAlmostEqual(mean['target/loss'], expect_mean, places=4)


class TestEvaluatorWithEvalFunc(unittest.TestCase):

    def setUp(self):
        self.data = [
            numpy.random.uniform(-1, 1, (3, 4)).astype('f') for _ in range(2)]
        self.batches = [
            numpy.random.uniform(-1, 1, (2, 3, 4)).astype('f')
            for _ in range(2)]

        self.iterator = DummyIterator(self.data)
        self.converter = DummyConverter(self.batches)
        self.target = DummyModel(self)
        self.evaluator = extensions.Evaluator(
            self.iterator, {}, converter=self.converter,
            eval_func=self.target)

    def test_evaluate(self):
        reporter = chainer.Reporter()
        reporter.add_observer('target', self.target)
        with reporter:
            self.evaluator.evaluate()

        # The model gets results of converter.
        self.assertEqual(len(self.target.args), len(self.batches))
        for i in range(len(self.batches)):
            numpy.testing.assert_array_equal(
                self.target.args[i], self.batches[i])


@testing.parameterize(*testing.product({
    'repeat': [True, False],
    'iterator_class': ['serial_iterator',
                       'multiprocess_iterator',
                       'multithread_iterator']
}))
class TestEvaluatorRepeat(unittest.TestCase):

<<<<<<< HEAD
    def test_user_warning(self):
        dataset = numpy.ones((4, 6))
        iterator = self.iterator(dataset, 2, repeat=self.repeat)
        with chainer.using_config('debug', self.debug):
            if self.debug and self.repeat:
                with testing.assert_warns(UserWarning):
                    extensions.Evaluator(iterator, {})
=======
    def setUp(self):
        self.context = warnings.catch_warnings(record=True)
        self.warnings = self.context.__enter__()
        self.dataset = numpy.ones((4, 6))
        if self.iterator_class == 'serial_iterator':
            self.iterator = iterators.SerialIterator(
                self.dataset, 2, repeat=self.repeat)
        elif self.iterator_class == 'multiprocess_iterator':
            self.iterator = iterators.MultiprocessIterator(
                self.dataset, 2, repeat=self.repeat)
        elif self.iterator_class == 'multithread_iterator':
            self.iterator = iterators.MultithreadIterator(
                self.dataset, 2, repeat=self.repeat)
        warnings.filterwarnings(action='always', category=DeprecationWarning)

    def tearDown(self):
        self.context.__exit__()

    def test_serial_iterator(self):
        with warnings.catch_warnings(record=True) as w:
            extensions.Evaluator(self.iterator, {})

        expect = 1 if self.repeat else 0
        assert len(w) == expect
>>>>>>> 25179e75


testing.run_module(__name__, __file__)<|MERGE_RESOLUTION|>--- conflicted
+++ resolved
@@ -225,46 +225,17 @@
 
 @testing.parameterize(*testing.product({
     'repeat': [True, False],
-    'iterator_class': ['serial_iterator',
-                       'multiprocess_iterator',
-                       'multithread_iterator']
+    'iterator_class': [iterators.SerialIterator,
+                       iterators.MultiprocessIterator,
+                       iterators.MultithreadIterator]
 }))
 class TestEvaluatorRepeat(unittest.TestCase):
 
-<<<<<<< HEAD
     def test_user_warning(self):
         dataset = numpy.ones((4, 6))
-        iterator = self.iterator(dataset, 2, repeat=self.repeat)
-        with chainer.using_config('debug', self.debug):
-            if self.debug and self.repeat:
-                with testing.assert_warns(UserWarning):
-                    extensions.Evaluator(iterator, {})
-=======
-    def setUp(self):
-        self.context = warnings.catch_warnings(record=True)
-        self.warnings = self.context.__enter__()
-        self.dataset = numpy.ones((4, 6))
-        if self.iterator_class == 'serial_iterator':
-            self.iterator = iterators.SerialIterator(
-                self.dataset, 2, repeat=self.repeat)
-        elif self.iterator_class == 'multiprocess_iterator':
-            self.iterator = iterators.MultiprocessIterator(
-                self.dataset, 2, repeat=self.repeat)
-        elif self.iterator_class == 'multithread_iterator':
-            self.iterator = iterators.MultithreadIterator(
-                self.dataset, 2, repeat=self.repeat)
-        warnings.filterwarnings(action='always', category=DeprecationWarning)
-
-    def tearDown(self):
-        self.context.__exit__()
-
-    def test_serial_iterator(self):
-        with warnings.catch_warnings(record=True) as w:
-            extensions.Evaluator(self.iterator, {})
-
-        expect = 1 if self.repeat else 0
-        assert len(w) == expect
->>>>>>> 25179e75
+        iterator = self.iterator_class(dataset, 2, repeat=self.repeat)
+        with testing.assert_warns(UserWarning):
+            extensions.Evaluator(iterator, {})
 
 
 testing.run_module(__name__, __file__)