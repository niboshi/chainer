import os
import shutil
import tempfile
import unittest

import numpy

import chainer
from chainer import configuration
from chainer import links
from chainer import testing
from chainer import training
from chainer.training.extensions import computational_graph as c


class Function1(chainer.FunctionNode):

    def forward(self, inputs):
        return inputs[0],


class Function2(chainer.FunctionNode):

    def forward(self, inputs):
        return inputs[0],


class Dataset(chainer.dataset.DatasetMixin):
    def __init__(self, values):
        self.values = values

    def __len__(self):
        return len(self.values)

    def get_example(self, i):
        return numpy.array([self.values[i]], numpy.float32), numpy.int32(i % 2)


class Model(chainer.Link):
    def __init__(self):
        super(Model, self).__init__()
        self.flag_history = []
        self.l1 = links.Linear(2)
        self.l2 = links.Linear(2)
        self.i = 0

    def forward(self, x):
        self.flag_history.append(
            configuration.config.keep_graph_on_report)

        h = self.l1(x)
        if self.i == 0:
            h, = Function1().apply((h,))
        else:
            h, = Function2().apply((h,))
        h = self.l2(h)

        self.i += 1
        return h


class TestGraphBuilderKeepGraphOnReport(unittest.TestCase):

    def _run_test(self, tempdir, initial_flag):
        n_data = 4
        n_epochs = 3
        outdir = os.path.join(tempdir, 'testresult')

        # Prepare
        model = Model()
        classifier = links.Classifier(model)
        optimizer = chainer.optimizers.Adam()
        optimizer.setup(classifier)

        dataset = Dataset([i for i in range(n_data)])
        iterator = chainer.iterators.SerialIterator(dataset, 1, shuffle=False)
        updater = training.updaters.StandardUpdater(iterator, optimizer)
        trainer = training.Trainer(updater, (n_epochs, 'epoch'), out=outdir)

<<<<<<< HEAD
        extension = c.dump_graph('main/loss', filename='test.dot')
=======
        extension = c.DumpGraph('main/loss', out_name='test.dot')
>>>>>>> 9f70ea6b
        trainer.extend(extension)

        # Run
        with chainer.using_config('keep_graph_on_report', initial_flag):
            trainer.run()

        # Check flag history
        self.assertEqual(model.flag_history,
                         [True] + [initial_flag] * (n_data * n_epochs - 1))

        # Check the dumped graph
        graph_path = os.path.join(outdir, 'test.dot')
        with open(graph_path) as f:
            graph_dot = f.read()

        # Check that only the first iteration is dumped
        self.assertIn('Function1', graph_dot)
        self.assertNotIn('Function2', graph_dot)

        if c.is_graphviz_available():
            self.assertTrue(os.path.exists(os.path.join(outdir, 'test.png')))

    def _check(self, initial_flag):
        tempdir = tempfile.mkdtemp()
        try:
            self._run_test(tempdir, initial_flag)
        finally:
            shutil.rmtree(tempdir)

    def test_keep_graph_on_report_flag_true(self):
        self._check(True)

    def test_keep_graph_on_report_flag_false(self):
        self._check(False)


testing.run_module(__name__, __file__)<|MERGE_RESOLUTION|>--- conflicted
+++ resolved
@@ -77,11 +77,7 @@
         updater = training.updaters.StandardUpdater(iterator, optimizer)
         trainer = training.Trainer(updater, (n_epochs, 'epoch'), out=outdir)
 
-<<<<<<< HEAD
-        extension = c.dump_graph('main/loss', filename='test.dot')
-=======
-        extension = c.DumpGraph('main/loss', out_name='test.dot')
->>>>>>> 9f70ea6b
+        extension = c.DumpGraph('main/loss', filename='test.dot')
         trainer.extend(extension)
 
         # Run
