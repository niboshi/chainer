from __future__ import absolute_import
import math
import warnings

import numpy
import six

import chainer
from chainer import backend
from chainer.backends import _cpu
from chainer.backends import cuda
from chainer import configuration
from chainer import testing
from chainer import utils
from chainer import variable
import chainerx


class NondifferentiableError(Exception):
    pass


def _copy_arrays(xs):
    xp = backend.get_array_module(*xs)
    if xp is chainerx:
        return [
            None if x is None
            else xp.array(x, dtype=numpy.float64, copy=True, device=x.device)
            for x in xs]
    else:
        return [xp.array(x, dtype=numpy.float64, copy=True) for x in xs]


def _ones_like(arr):
    device = backend.get_device_from_array(arr)
    with chainer.using_device(device):
        return device.xp.ones_like(arr)


def _make_outputs_props_in_error_message(outputs, grad_outputs):
    return (
        'Output shapes and dtypes         : {}\n'
        'Output gradient shapes and dtypes: {}'.format(
            utils._format_array_props(outputs),
            utils._format_array_props(grad_outputs)))


def _check_outputs_and_grad_outputs(outputs, grad_outputs):
    if len(outputs) != len(grad_outputs):
        raise ValueError(
            'Output gradients must contain equally as many elements as '
            'the number of output elements.\n'
            '{}'.format(
                _make_outputs_props_in_error_message(outputs, grad_outputs)))

    shapes_match = True
    dtypes_match = True
    for y, gy in zip(outputs, grad_outputs):
        if gy is None:
            continue
        if y is None and (gy == 0).all():
            continue
        if y.shape != gy.shape:
            shapes_match = False
        if y.dtype != gy.dtype:
            dtypes_match = False

    if not (shapes_match and dtypes_match):
        raise ValueError(
            'Shapes and/or dtypes of outputs and output gradients do not '
            'match.\n'
            '{}'.format(
                _make_outputs_props_in_error_message(outputs, grad_outputs)))


def numerical_grad(
        f, inputs, grad_outputs, eps=1e-3,
        detect_nondifferentiable=False, diff_atol=0, diff_rtol=1e-2,
        center_outputs=None):
    """Computes numerical gradient by finite differences.

    This function is used to implement gradient check. For usage example, see
    unit tests of :mod:`chainer.functions`.

    By default, ``numerical_grad`` computes the gradient to the first order of
    ``eps``.

    Args:
        f (callable): Python function with no arguments that runs forward
            computation and returns the result.
        inputs (tuple of arrays): Tuple of arrays that should be treated as
            inputs. Each element of them is slightly modified to realize
            numerical gradient by finite differences.
        grad_outputs (tuple of arrays or scalars): Tuple of arrays or scalars
            that are treated as output gradients.
        eps (float): Epsilon value of finite differences.
        detect_nondifferentiable (bool):
            ``False`` by default.
            If ``True``, ``numerical_grad`` checks whether ``f`` is
            differentiable at ``inputs``.
            It requires evaluation of ``f`` at 5 points instead of 2.
            As a side effect, the accuracy of numerical gradient will be
            increased to the third order of ``eps``.
            If it turns out that ``f`` is non-differentiable at ``input``,
            ``numerical_grad`` raises
            :class:`~chainer.gradient_check.NondifferentiableError`.
        diff_atol (float):
            Absolute tolerance of fitting error of non-differentiable point
            detection.
        diff_rtol (float):
            Tolerance of fitting error of non-differentiable point detection
            relative to the output values of ``f``.
        center_outputs (tuple of arrays or None):
            Only used if ``detect_nondifferentiable`` is ``True``.
            If specified, these arrays are used as the outputs of ``f`` at
            ``inputs``.
            Otherwise, it is calculated.
            It can be used to reduce the computation if these arrays are
            already calculated before calling ``numerical_grad``.

    Returns:
        tuple: Numerical gradient arrays corresponding to ``inputs``.

    """
    # TODO(niboshi): Deprecate `center_outputs` argument.
    # If dtype of this argument is not float64, often the resolution is
    # insufficient for numerical gradient calculation. We might use it only
    # when its dtype is float64, but it would be better to simply remove it.
    center_outputs = None

    assert eps > 0
    assert isinstance(inputs, (tuple, list))
    for x in inputs:
        if x.dtype.kind != 'f':
            raise RuntimeError(
                'The dtype of input arrays must be kind of float')

    inputs = tuple(inputs)
    # Cast grad_outputs to float64
    grad_outputs = tuple([
        None if g is None
        else numpy.float64(g) if numpy.isscalar(g)
        else g.astype(numpy.float64)
        for g in grad_outputs])

    if not chainer.is_arrays_compatible(
            [a for a in inputs + grad_outputs if not numpy.isscalar(a)]):
        raise RuntimeError('Do not mix GPU and CPU arrays in `numerical_grad`')

    device = backend.get_device_from_array(*(inputs + grad_outputs))
    xp = device.xp

    if xp is cuda.cupy:
        numerical_grad_kernel_1 = cuda.reduce(
            'T y1, T y2, U gy, T eps', 'V gxi',
            '(y1 - y2) * gy', 'a + b', 'gxi += a / (eps * 2)', '0',
            'numerical_grad_kernel_1'
        )
        numerical_grad_kernel_3 = cuda.reduce(
            'T y1, T y2, T y3, T y4, U gy, T eps', 'V gxi',
            '(-y1 + 8 * y2 - 8 * y3 + y4) * gy',
            'a + b', 'gxi += a / (eps * 6)', '0',
            'numerical_grad_kernel_3'
        )

    if xp is chainerx:
        grads = [
            xp.zeros(x.shape, numpy.float64, device=x.device) for x in inputs]
    else:
        grads = [xp.zeros(x.shape, numpy.float64) for x in inputs]

    if detect_nondifferentiable:
        if center_outputs is None:
            ys0 = _copy_arrays(f())
        else:
            ys0 = center_outputs
        nout = len(ys0)
        shapes = [y0.shape for y0 in ys0]
        sizes = numpy.array([y0.size for y0 in ys0])
        cumsizes = numpy.cumsum(sizes)

    # Evaluate func at a single input
    def eval_func(x, x_ind, delta, orig):
        x[x_ind] = orig + delta
        ys = _copy_arrays(f())
        assert len(ys) == len(grad_outputs)
        assert all([
            gy is None
            for y, gy in zip(ys, grad_outputs)
            if y is None])
        assert all([
            gy is None or numpy.isscalar(gy) or y.shape == gy.shape
            for y, gy in zip(ys, grad_outputs)])
        x[x_ind] = orig
        return ys

    # An iteration on a single input displacement
    def iterate_single_input(i_in, x, orig_x, x_ind):
        orig = orig_x[x_ind]
        # `yss` holds a list of output arrays for each of 2 or 5 sampling
        # points.
        if detect_nondifferentiable:
            yss = [
                eval_func(x, x_ind, -eps * 1., orig),
                eval_func(x, x_ind, -eps * .5, orig),
                ys0,
                eval_func(x, x_ind, +eps * .5, orig),
                eval_func(x, x_ind, +eps * 1., orig),
            ]
        else:
            yss = [
                eval_func(x, x_ind, -eps * 1, orig),
                eval_func(x, x_ind, +eps * 1, orig),
            ]

        assert all([
            y is None
            or (y.shape == yss[0][i].shape and y.dtype == yss[0][i].dtype)
            for ys in yss
            for i, y in enumerate(ys)])

        # If all the outputs are 0-size, skip non-differentiable check.
        if all([y is None or y.size == 0 for y in yss[0]]):
            detect_nondifferentiable_ = False
        else:
            detect_nondifferentiable_ = detect_nondifferentiable

        if detect_nondifferentiable_:
            # Detect non-differentiable point by quadratic fitting

            # Check for non-finite output.
            # If any single element in the output arrays has different
            # finiteness among sampled points, that means this is a
            # non-differentiable point.
            # If the function consistently generates non-finite values
            # around the point, we do not treat the point as
            # non-differentiable.
            # (Example: x<0 region for the logarithm function)
            any_nonfinite = False
            for i_out in range(nout):
                isfinites = [xp.isfinite(ys[i_out]) for ys in yss]
                if any((isfinites[0] != isfinites[i]).any()
                       for i in range(1, len(yss))):
                    s = six.StringIO()
                    s.write(
                        'Tried to compute the numeric gradient on a '
                        'non-differentiable point.\n\n')
                    s.write('i_in: {}\n'.format(i_in))
                    s.write('i_out: {}\n'.format(i_out))
                    s.write('x: {}\n'.format(inputs[i_in]))
                    s.write('index on x: {}\n'.format(x_ind))
                    s.write('eps: {}\n'.format(eps))
                    s.write('y[x-eps  ]: {}\n'.format(yss[0][i_out]))
                    s.write('y[x-eps/2]: {}\n'.format(yss[1][i_out]))
                    s.write('y[x      ]: {}\n'.format(yss[2][i_out]))
                    s.write('y[x+eps/2]: {}\n'.format(yss[3][i_out]))
                    s.write('y[x+eps  ]: {}\n'.format(yss[4][i_out]))
                    raise NondifferentiableError(s.getvalue())

                any_nonfinite |= not all((_).all() for _ in isfinites)

            if not any_nonfinite:
                # Stack flattened outputs to make (5, *)-shaped 2D array
                ystack = xp.vstack(
                    [xp.hstack([y.ravel() for y in ys]) for ys in yss])
                assert ystack.ndim == 2 and ystack.shape[0] == len(yss)
                # Fit to quadratic
                if xp is not numpy:
                    ystack = _cpu._to_cpu(ystack)
                polyfit = numpy.polynomial.polynomial.polyfit
                _, (residuals, _, _, _) = polyfit(
                    range(len(yss)), ystack, deg=2, full=True)
                if xp is not numpy:
                    residuals = device.send(residuals)
                residuals = xp.sqrt(residuals / len(yss))

                # Check for error for each output array
                for i_out in range(nout):
                    size = sizes[i_out]
                    cumsize = cumsizes[i_out]
                    shape = shapes[i_out]
                    # TODO(niboshi): The following two lines could be
                    # rewritten using xp.stack, which is supported in
                    # NumPy>=1.10
                    ymax = xp.concatenate(
                        [ys[i_out][None] for ys in yss]).max(axis=0)
                    ymin = xp.concatenate(
                        [ys[i_out][None] for ys in yss]).min(axis=0)
                    # Restore the shape of flattened residual
                    res = residuals[cumsize - size:cumsize]
                    res = res.reshape(shape)
                    det = utils.force_array(
                        diff_atol + diff_rtol * (ymax - ymin) < res)
                    # Constant output = not nondifferentiable
                    det[ymax == ymin] = False
                    if det.any():
                        s = six.StringIO()
                        s.write(
                            'Tried to compute the numeric gradient on a '
                            'non-differentiable point.\n\n')
                        s.write('i_in: {}\n'.format(i_in))
                        s.write('i_out: {}\n'.format(i_out))
                        s.write('x: {}\n'.format(inputs[i_in]))
                        s.write('index on x: {}\n'.format(x_ind))
                        s.write('eps: {}\n'.format(eps))
                        s.write('diff_rtol: {}\n'.format(diff_rtol))
                        s.write('diff_atol: {}\n'.format(diff_atol))
                        s.write('ymax: {}\n'.format(ymax))
                        s.write('ymin: {}\n'.format(ymin))
                        s.write(
                            'diff_atol + diff_rtol * (ymax-ymin): {}\n'.format(
                                diff_atol + diff_rtol * (ymax - ymin)))
                        s.write('fitting errors: {}\n'.format(res))
                        s.write('y[x-eps  ]: {}\n'.format(yss[0][i_out]))
                        s.write('y[x-eps/2]: {}\n'.format(yss[1][i_out]))
                        s.write('y[x      ]: {}\n'.format(yss[2][i_out]))
                        s.write('y[x+eps/2]: {}\n'.format(yss[3][i_out]))
                        s.write('y[x+eps  ]: {}\n'.format(yss[4][i_out]))
                        raise NondifferentiableError(s.getvalue())

        # Calculate numerical gradient
        for i_out, gy in enumerate(grad_outputs):
            if gy is None:
                continue
            if not numpy.isscalar(gy):
                gy = gy.astype(numpy.float64, copy=False)
            gpu_ = (xp is cuda.cupy and
                    all(isinstance(ys[i_out], cuda.ndarray)
                        for ys in yss))
            # If any output sample is None, all others must be.
            assert all([
                (yss[0][i_out] is None) == (yss[j][i_out] is None)
                for j in range(len(yss))])
            # If outputs samples are None, the part of numeric gradient for
            # this output is considered as zero: skip the accumulation.
            if yss[0][i_out] is None:
                continue

            if len(yss) == 2:  # 1st order
                y0 = yss[0][i_out]
                y1 = yss[1][i_out]
                if gpu_:
                    numerical_grad_kernel_1(
                        y1, y0, xp.asarray(gy), eps, gx[x_ind])
                else:
                    dot = ((y1 - y0) * gy).sum()
                    gx[x_ind] = gx[x_ind] + dot / (2 * eps)
            elif len(yss) == 5:  # 3rd order
                y0 = yss[0][i_out]
                y1 = yss[1][i_out]
                y2 = yss[3][i_out]
                y3 = yss[4][i_out]
                if gpu_:
                    numerical_grad_kernel_3(
                        y3, y2, y1, y0, gy, eps, gx[x_ind])
                else:
                    num = -y3 + 8 * y2 - 8 * y1 + y0
                    dot = (num * gy).sum()
                    gx[x_ind] = gx[x_ind] + dot / (6 * eps)
            else:
                assert False

    # Calculate numeric gradient
    with configuration.using_config('type_check', False):
        for i_in, (x, gx) in enumerate(six.moves.zip(inputs, grads)):
            orig_x = x.copy()  # hold original value
            for x_ind in numpy.ndindex(x.shape):
                iterate_single_input(i_in, x, orig_x, x_ind)

    return [g.astype(x.dtype, copy=False)
            for g, x in six.moves.zip(grads, inputs)]


def assert_allclose(x, y, atol=1e-5, rtol=1e-4, verbose=True):
    """Asserts if some corresponding element of x and y differs too much.

    This function can handle both CPU and GPU arrays simultaneously.

    Args:
        x: Left-hand-side array.
        y: Right-hand-side array.
        atol (float): Absolute tolerance.
        rtol (float): Relative tolerance.
        verbose (bool): If ``True``, it outputs verbose messages on error.

    """
    warnings.warn(
        'chainer.gradient_check.assert_allclose is deprecated.'
        'Use chainer.testing.assert_allclose instead.',
        DeprecationWarning)
    testing.assert_allclose(x, y, atol, rtol, verbose)


def _as_tuple(xs):
    if isinstance(xs, tuple):
        return xs
    elif isinstance(xs, list):
        return tuple(xs)
    else:
        return xs,


class _CheckBackward(object):

    def __init__(
            self, func, xs, gys, params, eps, atol, rtol, no_gxs,
            dtype, detect_nondifferentiable, is_immutable_params):
        # If `is_immutable_params` is `False`, `params` are expected to be of
        # type `chainer.Parameter` and are updated in-place.
        # To run `_CheckBackward` with ChainerX ndarrays however which cannot
        # be updated in-place when wrapped in `chainer.Parameter`s, this flag
        # should be `True` and parameters should be given as ndarrays.
        # `func` in the former case must take inputs as arguments only. In the
        # latter, it must take the parameters in addition.

        if dtype is not None and numpy.dtype(dtype).kind != 'f':
            raise ValueError('`dtype` is allowed only float type')
        if is_immutable_params:
            if not all(
                    isinstance(p, chainer.get_array_types()) for p in params):
                raise ValueError(
                    'All parameters in `params` must be ndarrays if '
                    '`is_immutable_params` is `True`. Actual: {}.'.format(
                        ', '.join(str(type(p)) for p in params)))

        xs = _as_tuple(xs)
        if gys is not None:
            gys = _as_tuple(gys)
        params = _as_tuple(params)

        if no_gxs is None:
            no_gxs = [x.dtype.kind != 'f' for x in xs]
        else:
            if len(no_gxs) != len(xs):
                raise ValueError(
                    'Length of no_grads param and xs should be same.\n'
                    'Actual: {0} != {1}'.format(len(no_gxs), len(xs)))

        device = backend.get_device_from_array(*xs)

        if device.xp is chainerx:
            if params and not is_immutable_params:
                raise NotImplementedError(
                    'gradient_check does not support params argument for '
                    'ChainerX arrays')

        self.device = device

        self.func = func
        self.xs = xs
        self.gys = gys
        self.params = params
        self.no_gxs = no_gxs
        self.atol = atol
        self.rtol = rtol
        self.is_immutable_params = is_immutable_params
        # options for numeric gradients
        self.eps = eps
        self.dtype = dtype
        self.detect_nondifferentiable = detect_nondifferentiable

    def run(self):
        with chainer.using_device(self.device):
            self._run()

    def _run(self):
        # Run a forward pass for backward gradients.
        # Uninitialized parameters may be initialized.
        # If self.gys is None, it is also updated with 1s.
        # This must be done before sampling a direction vector, because
        # otherwise the shapes of uninitialized parameters wouldn't be
        # determined.
        xs_backward, ys, params_backward = (
            self._forward_for_backward_gradients())
        # Keep output arrays to save computation in numerical gradients
        ys0 = tuple([None if y is None else y.array for y in ys])

        # If gys is not given, generate the all-1 gradients.
        if self.gys is None:
            if not (len(ys) == 1 and ys[0].shape == ()):
                raise ValueError(
                    'y_grad argument cannot be omitted if the target function '
                    'is not a loss function, which has a single output with '
                    'shape ().\n'
                    'Actual output shapes: {}'.format(
                        ', '.join([str(y.shape) for y in ys])))

            self.gys = tuple([_ones_like(y.array) for y in ys])
        else:
            _check_outputs_and_grad_outputs(ys, self.gys)

        # Strike out gys corresponding to None y
        self.gys = tuple([
            None if y is None else gy for gy, y in zip(self.gys, ys0)])

        # Sample a direction vector.
        directions = self._sample_directions()

        # Compute backward gradients by running a backward pass.
        gx_backward = self._directional_backward_gradients(
            xs_backward, ys, params_backward, directions)

        # Compute numeric gradients
        gx_numeric = self._directional_numeric_gradients(directions, ys0)

        # Compare the resulted gradients
        self._compare_gradients(gx_numeric, gx_backward, directions)

    def _compare_gradients(self, gx_numeric, gx_backward, directions):
        atol = self.atol
        rtol = self.rtol
        # Compare the gradients
        try:
            testing.assert_allclose(
                gx_numeric, gx_backward, atol=atol, rtol=rtol)
        except AssertionError as e:
            eps = self.eps
            xs = self.xs
            gys = self.gys
            f = six.StringIO()
            f.write('check_backward failed (eps={} atol={} rtol={})\n'.format(
                eps, atol, rtol))
            for i, x in enumerate(xs):
                f.write('inputs[{}]:\n'.format(i))
                f.write('{}\n'.format(x))
            for i, gy in enumerate(gys):
                f.write('grad_outputs[{}]:\n'.format(i))
                f.write('{}\n'.format(gy))
            for i, d in enumerate(directions):
                f.write('directions[{}]:\n'.format(i))
                f.write('{}\n'.format(d))
            f.write('gradients (numeric):  {}\n'.format(gx_numeric))
            f.write('gradients (backward): {}\n'.format(gx_backward))
            f.write('\n')
            f.write('x: numeric gradient, y: backward gradient')
            f.write(str(e))
            raise AssertionError(f.getvalue())

    def _sample_directions(self):
        # Samples a direction vector (list of arrays with the same shapes as
        # input arrays and parameters)
        device = self.device
        xs = self.xs
        params = self.params
        no_gxs = self.no_gxs

        xp = device.xp
        direction_xs_shapes = [
            x.shape
            for x, no_gx in six.moves.zip(xs, no_gxs)
            if not no_gx]
        direction_param_shapes = [p.shape for p in params]
        direction_shapes = direction_xs_shapes + direction_param_shapes
        directions = [
            xp.random.normal(size=shape) for shape in direction_shapes]

        # The direction vector is normalized in order to keep the scale of
        # differentiation error invariant with respect to the number of input
        # dimensions. Ideally, the scale of the curvature with respect to each
        # input dimension should be taken into account, but we ignore the
        # differences and assume that the curvature is uniform with respect to
        # all the input dimensions.
        norm = math.sqrt(sum([xp.square(d).sum() for d in directions]))
        if norm != 0:
            # norm could be zero if input arrays are 0-sized.
            scale = 1. / norm
            directions = [d * scale for d in directions]

        return directions

    def _clear_grads(self, xs):
        for x in xs:
            x.grad_var = None

    def _forward_for_backward_gradients(self):
        func = self.func
        xs = self.xs
        params = self.params

        xs = [
            variable.Variable(x, requires_grad=x.dtype.kind == 'f')
            for x in xs]

        if self.is_immutable_params:
            params = tuple([chainer.Parameter(p) for p in params])
            ys = func(xs, params)
        else:
            ys = func(*xs)

        ys = _as_tuple(ys)

        # Clear gradients which may exist if func calls backward inside of
        # itself.
        self._clear_grads(xs)
        self._clear_grads(params)

        return xs, ys, params

    def _directional_backward_gradients(self, xs, ys, params, directions):
        no_gxs = self.no_gxs

        gys = (
            [None if gy is None
             # Copy is needed to avoid being updated during backprop, which
             # would affect the numerical gradient.
             # TODO(niboshi): Preserve strides, for testing purpose.
             else chainer.Variable(gy.copy(), requires_grad=False)
             for gy in self.gys])

        # Backward
        chainer.backward(ys, gys)

        for no_gx, x in six.moves.zip(no_gxs, xs):
            if no_gx and x.grad is not None:
                raise RuntimeError(
                    'gradient of int variable must be None')

        grads = (
            [x.grad for x, no_gx in six.moves.zip(xs, no_gxs)
             if not no_gx]
            + [p.grad for p in params])

        gx_accum = 0
        assert len(grads) == len(directions)
        for g, direction in six.moves.zip(grads, directions):
            if g is not None:
                gx_accum += (g.astype(numpy.float64) * direction).sum()

        return gx_accum

    def _directional_numeric_gradients(self, directions, y0_data):
        device = self.device
        func = self.func
        xs = self.xs
        gys = self.gys
        params = self.params
        eps = self.eps
        no_gxs = self.no_gxs
        dtype = self.dtype
        detect_nondifferentiable = self.detect_nondifferentiable
        params_data = [
            p if self.is_immutable_params else p.array for p in params]

        xp = device.xp

        x_vars = [variable.Variable(x, requires_grad=False) for x in xs]

        xs_filtered = [
            x.array for x, no_gx in six.moves.zip(x_vars, no_gxs) if not no_gx]

        if dtype is None:
            casted_data = [x for x in xs_filtered + params_data]
        else:
            if numpy.dtype(dtype).kind != 'f':
                raise ValueError('`dtype` is allowed only float type')

            # Even skipped variable must have the same dtype.
            for x, no_gx in six.moves.zip(x_vars, no_gxs):
                if no_gx and x.array.dtype.kind == 'f':
                    x.array = x.array.astype(dtype, copy=False)

            casted_data = [
                x.astype(dtype, copy=False)
                for x in xs_filtered + params_data]

        delta = xp.array(0., numpy.float64)

        def g():
            # This functions is called twice in `numerical_grad`.
            # `delta` is `epsilon` or `-epsilon` in these calls.
            # See the document of `numerical_grad`.

            def perturb(data, direction):
                data = (data.astype(numpy.float64)
                        + delta * direction).astype(data.dtype)
                if numpy.isscalar(data):
                    data = xp.array(data)
                return data

            # Input arrays
            g_x_vars = []
            j = 0
            for x_var, no_gx in six.moves.zip(x_vars, no_gxs):
                if no_gx:
                    g_x_vars.append(x_var)
                else:
                    data = perturb(casted_data[j], directions[j])
                    g_x_vars.append(variable.Variable(data))
                    j += 1

            # Parameters
            for i in range(len(params)):
                data = perturb(casted_data[j + i], directions[j + i])

                if self.is_immutable_params:
                    # Update the parameter array since it is converted into
                    # a Parameter just before calling the func.
                    params_data[i] = data
                else:
                    # Update the given Parameter in-place since the object is
                    # held by the caller.
                    params[i].array = data

            # Clear gradients to support func that calls backward inside of
            # itself.
            self._clear_grads(g_x_vars)
            if not self.is_immutable_params:
                self._clear_grads(params)

            if self.is_immutable_params:
                ps = tuple([chainer.Parameter(p) for p in params_data])
                ys = func(g_x_vars, ps)
            else:
                ys = func(*g_x_vars)
            ys = _as_tuple(ys)
            ys_data = tuple([None if y is None else y.array for y in ys])
            if xp is chainerx:
                ys_data = tuple([
                    None if y is None else y.as_grad_stopped()
                    for y in ys_data])

            if not self.is_immutable_params:
                for i, param in enumerate(params):
                    param.array = casted_data[j + i]

            return ys_data

        gx, = numerical_grad(
            g, (delta,), gys, eps=eps,
            detect_nondifferentiable=detect_nondifferentiable,
            center_outputs=y0_data, diff_atol=0, diff_rtol=self.rtol)

        return gx


def check_backward(
        func, x_data, y_grad, params=(),
        eps=1e-3, atol=1e-5, rtol=1e-4, no_grads=None, dtype=None,
        detect_nondifferentiable=False):
    """Test backward procedure of a given function.

    This function automatically checks the backward-process of a given function
    to ensure that the computed gradients are approximately correct.
    For example, assuming you've defined a :class:`~chainer.FunctionNode` class
    ``MyFunc``, that takes two arguments and returns one value, you can wrap
    it in a ordinary function and check its gradient computations as follows:

    .. code-block:: python

        def func(xs):
            y, = MyFunc().apply(xs)
            return y

        x1_data = xp.array(...)
        x2_data = xp.array(...)
        gy_data = xp.array(...)
        check_backward(func, (x1_data, x2_data), gy_data)

    This function creates :class:`~chainer.Variable` objects with ``x_data``
    and calls ``func`` with the :class:`~chainer.Variable`\\ s to get its
    result as :class:`~chainer.Variable`.
    Then, it sets ``y_grad`` array to ``grad`` attribute of the result and
    calls ``backward`` method to get gradients of the inputs.
    To check correctness of the gradients, the function calls
    :func:`numerical_grad` to calculate numerically the gradients and compares
    the types of gradients with :func:`chainer.testing.assert_allclose`.

    To reduce computational time, it uses directional derivative along a
    random vector. A function
    :math:`g: \\mathbb{R} \\rightarrow \\mathbb{R}^n` is defined as
    :math:`g(\\delta) = f(x + \\delta r)`, where
    :math:`\\delta \\in \\mathbb{R}`, :math:`r \\in \\mathbb{R}^n`
    is a random vector
    and :math:`f` is a function which you want to test.
    Its gradient is

    .. math::
       g'(\\delta) = f'(x + \\delta r) \\cdot r.

    Therefore, :math:`g'(0) = f'(x) \\cdot r`.
    So we can check the correctness of back propagation of :math:`f` indirectly
    by comparing this equation with the gradient of :math:`g` numerically
    calculated and that of :math:`f` computed by backprop.
    If :math:`r` is chosen from uniform distribution, we can conclude with
    high probability that the gradient of :math:`f` itself is correct.

    If the function is non-differentiable with respect to some input objects,
    we can check its backprop to such objects by ``no_grads`` argument.
    ``gradient_check`` computes numerical backward to inputs that correspond to
    ``False`` in ``no_grads``. It also asserts that the backprop leaves
    gradients ``None`` for inputs that correspond to ``True`` in ``no_grads``.
    The default of ``no_grads`` argument is the tuple of truth values whether
    input objects (``x1_data`` or/and ``x2_data`` in this example) represent
    integer variables.

    You can simplify a test when ``MyFunc`` gets only one argument:

    .. code-block:: python

        check_backward(func, x1_data, gy_data)

    If ``MyFunc`` is a loss function which returns a zero-dimensional
    array, pass ``None`` to ``gy_data``. In this case, it sets ``1`` to
    ``grad`` attribute of the result:

    .. code-block:: python

        check_backward(my_loss_func,
                       (x1_data, x2_data), None)

    If ``MyFunc`` returns multiple outputs, pass all gradients for outputs
    as a tuple:

    .. code-block:: python

        gy1_data = xp.array(...)
        gy2_data = xp.array(...)
        check_backward(func, x1_data, (gy1_data, gy2_data))

    You can also test a :class:`~chainer.Link`.
    To check gradients of parameters of the link, set a tuple of the parameters
    to ``params`` arguments:

    .. code-block:: python

        check_backward(my_link, (x1_data, x2_data), gy_data,
                       (my_link.W, my_link.b))

    Note that ``params`` are not ``ndarray``\\ s,
    but :class:`~chainer.Variables`\\ s.

    Function objects are acceptable as ``func`` argument:

    .. code-block:: python

        check_backward(lambda x1, x2: f(x1, x2),
                       (x1_data, x2_data), gy_data)

    .. note::

       ``func`` is called many times to get numerical gradients for all inputs.
       This function doesn't work correctly when ``func`` behaves randomly as
       it gets different gradients.


    Args:
        func (callable): A function which gets :class:`~chainer.Variable`\\ s
            and returns :class:`~chainer.Variable`\\ s. ``func`` must returns
            a tuple of :class:`~chainer.Variable`\\ s or one
            :class:`~chainer.Variable`. You can use a
            :class:`~chainer.Function`, :class:`~chainer.FunctionNode` or a
            :class:`~chainer.Link` object or any other function satisfying the
            condition.
        x_data (ndarray or tuple of ndarrays): A set of ``ndarray``\\ s to be
            passed to ``func``. If ``x_data`` is one ``ndarray`` object, it is
            treated as ``(x_data,)``.
        y_grad (ndarray or tuple of ndarrays or None):
            A set of ``ndarray``\\ s representing gradients of return-values of
            ``func``. If ``y_grad`` is one ``ndarray`` object, it is
            treated as ``(y_grad,)``. If ``func`` is a loss-function,
            ``y_grad`` should be set to ``None``.
        params (~chainer.Variable or tuple of ~chainder.Variable):
            A set of :class:`~chainer.Variable`\\ s whose gradients are
            checked. When ``func`` is a :class:`~chainer.Link` object,
            set its parameters as ``params``.
            If ``params`` is one :class:`~chainer.Variable` object,
            it is treated as ``(params,)``.
        eps (float): Epsilon value to be passed to :func:`numerical_grad`.
        atol (float): Absolute tolerance to be passed to
            :func:`chainer.testing.assert_allclose`.
        rtol (float): Relative tolerance to be passed to
            :func:`chainer.testing.assert_allclose`.
        no_grads (list of bool): Flag to skip variable for gradient assertion.
            It should be same length as ``x_data``.
        dtype (~numpy.dtype): ``x_data``, ``y_grad`` and ``params`` are casted
            to this dtype when calculating numerical gradients. Only float
            types and ``None`` are allowed.
        detect_nondifferentiable (bool):
            If ``True``, check for non-differentiable inputs is enabled.
            If ``func`` is non-differentiable at ``x_data``, ``check_backward``
            raises :class:`~chainer.gradient_check.NondifferentiableError`.

    .. seealso::
       :func:`numerical_grad`
    """
    _CheckBackward(
        func, x_data, y_grad, params, eps, atol, rtol, no_grads, dtype,
        detect_nondifferentiable, is_immutable_params=False
    ).run()


def _check_backward_with_params(
    # This function was introduced along with the `is_immutable_params`
    # argument to `_CheckBackward`.
    # It allows passing `params` as ndarrays instead of `Parameter`s and thus
    # depends less on the state of the parameter held by the caller.
    # It is required by the `LinkTestCase` to check ChainerX parameter
    # gradients, since those parameters cannot perturbed in-place for the
    # numerical gradients if passed as `Parameter`s as those requiring
    # gradients cannot be updated in-place.
        func, x_data, y_grad, params=(),
        eps=1e-3, atol=1e-5, rtol=1e-4, no_grads=None, dtype=None,
        detect_nondifferentiable=False):
    assert all(isinstance(p, chainer.get_array_types()) for p in params)
    _CheckBackward(
        func, x_data, y_grad, params, eps, atol, rtol, no_grads, dtype,
        detect_nondifferentiable, is_immutable_params=True
    ).run()


def check_double_backward(func, x_data, y_grad, x_grad_grad, params=(),
                          params_grad_grad=(), eps=1e-3, atol=1e-4, rtol=1e-3,
                          no_grads=None, dtype=None,
                          detect_nondifferentiable=False):
    """Test twice differentiation of a given procedure.

    This function automatically checks if the backward procedure of ``func``
    is correctly implemented for further differentiation. It first computes the
    gradient of ``func`` w.r.t. its inputs in the same way as
    :func:`~chainer.gradient_check.check_backward`. This function then further
    invokes the backward procedure against the gradient variables, starting
    from the initial gradient given by ``x_grad_grad``. It also computes the
    second gradient using :func:`~chainer.gradient_check.numerical_grad`. The
    resulting gradients are compared to confirm if the second-order gradients
    are approximately correct.

    Note that this function **DOES NOT** check if the first-order
    differentiation is correct; the numerical gradient assumes that the
    first-order gradient given by the usual :meth:`chainer.Variable.backward`
    is correct. The implementation of each differentiable function should be
    tested by :func:`~chainer.gradient_check.check_backward` first, and then
    should be tested by this function if neccessary.

    For the details of the arguments, see
    :func:`~chainer.gradient_check.check_backward`. The additional arguments
    ``x_grad_grad`` and ``params_grad_grad`` are (tuples of)
    :class:`~chainer.Variable` (s) that include the initial gradient
    corresponding to the first-order gradient of each input and parameter. Note
    that the default error tolerance ``atol`` and ``rtol`` are slightly larger
    than those of :func:`~chainer.gradient_check.check_backward` because the
    numerical gradients of the second order differentiation are less accurate
    than those of the first order gradients.

    """
    # Rename variables
    xs = x_data
    gys = y_grad
    ggxs = x_grad_grad
    ggparams = params_grad_grad
    no_gxs = no_grads
    del x_data
    del y_grad
    del x_grad_grad
    del params_grad_grad
    del no_grads

    xs = _as_tuple(xs)
    params = _as_tuple(params)
    gys = _as_tuple(gys)
    ggxs = _as_tuple(ggxs)
    ggparams = _as_tuple(ggparams)
    n_x = len(xs)

    first_order_no_gxs = [x.dtype.kind != 'f' for x in xs]

    def first_order_grad(*inputs):
        xs = inputs[:n_x]
        gys = inputs[n_x:]

        ys = _as_tuple(func(*xs))

        # `gys` (inputs to `first_order_grad` forward function) may have been
        # casted to float64 by `numerical_grad`. For certain functions demoting
        # the dtypes (e.g. `F.cast` that casts to float16), the dtypes of `ys`
        # (e.g. outputs of `F.cast`) and `gys` (e.g. given by `numerical_grad`)
        # may mismatch and we need to align those dtypes here.
        gys = [chainer.functions.cast(gy, y.dtype) for y, gy in zip(ys, gys)]

        _check_outputs_and_grad_outputs(ys, gys)

        chainer.backward(ys, gys, enable_double_backprop=True)

        gxs = []
        errors = []
        for i, (no_gx, x) in enumerate(six.moves.zip(first_order_no_gxs, xs)):
            if no_gx:
                if x.grad is not None:
                    errors.append(
                        '[{}]: Gradient was calculated while expected to not.'
                        .format(i))
            else:
                if x.grad is None:
                    gxs.append(None)
                else:
                    gxs.append(x.grad_var)

        if len(errors) > 0:
            f = six.StringIO()
            f.write('There are errors retrieving first-order gradients:\n')
            f.write('Inputs: {}\n'.format(utils._format_array_props(xs)))
            f.write('Skip: {}\n'.format(
                ', '.join(str(no_gx) for no_gx in first_order_no_gxs)))
            f.write('Errors:\n')
            for error in errors:
                f.write('{}\n'.format(error))
            raise RuntimeError(f.getvalue())

        return tuple(gxs + [p.grad_var for p in params])

    inputs = xs + gys
    grad_grad = ggxs + ggparams
    try:
        check_backward(first_order_grad, inputs, grad_grad, params=params,
                       eps=eps, atol=atol, rtol=rtol, no_grads=no_gxs,
                       dtype=dtype,
                       detect_nondifferentiable=detect_nondifferentiable)
    except AssertionError as e:
        f = six.StringIO()
        f.write('check_double_backward failed '
                '(eps={} atol={} rtol={})\n'.format(eps, atol, rtol))
        for i, x in enumerate(xs):
            f.write('input[{}]:\n'.format(i))
            f.write('{}\n'.format(x))
        for i, gy in enumerate(gys):
            f.write('grad_output[{}]:\n'.format(i))
            f.write('{}\n'.format(gy))
        for i, ggx in enumerate(ggxs):
            f.write('grad_grad_input[{}]:\n'.format(i))
            f.write('{}\n'.format(ggx))
        for i, ggp in enumerate(ggparams):
            f.write('grad_grad_param[{}]:\n'.format(i))
            f.write('{}\n'.format(ggp))
        f.write('\n')
        f.write(str(e))
<<<<<<< HEAD
        raise AssertionError(f.getvalue())


class _GradientSetter(FunctionNode):
    def __init__(self, grad):
        self.grad = grad

    def forward(self, inputs):
        # output a dummy array.
        xp = backend.get_array_module(inputs[0])
        return xp.empty((0,), dtype=numpy.float32),

    def backward(self, inputs, grad_outputs):
        return self.grad


def _apply_grad_setter_func(y, y_grad):
    # Applies the `_GradientSetter` function.
    # The gradient setter function accepts any number of upstream outputs as
    # its inputs, and returns a single output variable with dummy data.
    # This variable will be later backward()ed and during backprop, this
    # function returns the given gradients (`y_grad`) on its backward.
    assert len(y) == len(y_grad)
    assert all(isinstance(y_, chainer.Variable) for y_ in y)
    assert all(gy is None or isinstance(gy, chainer.Variable) for gy in y_grad)
    y, = _GradientSetter(y_grad).apply(y)

    # Set a dummy gradient to the output variable. This will be discarded by
    # _GradientSetter.
    y.grad = y.device.xp.ones_like(y.array)

    return y
=======
        utils._raise_from(AssertionError, f.getvalue(), e)
>>>>>>> 575df22e
<|MERGE_RESOLUTION|>--- conflicted
+++ resolved
@@ -1032,39 +1032,4 @@
             f.write('{}\n'.format(ggp))
         f.write('\n')
         f.write(str(e))
-<<<<<<< HEAD
-        raise AssertionError(f.getvalue())
-
-
-class _GradientSetter(FunctionNode):
-    def __init__(self, grad):
-        self.grad = grad
-
-    def forward(self, inputs):
-        # output a dummy array.
-        xp = backend.get_array_module(inputs[0])
-        return xp.empty((0,), dtype=numpy.float32),
-
-    def backward(self, inputs, grad_outputs):
-        return self.grad
-
-
-def _apply_grad_setter_func(y, y_grad):
-    # Applies the `_GradientSetter` function.
-    # The gradient setter function accepts any number of upstream outputs as
-    # its inputs, and returns a single output variable with dummy data.
-    # This variable will be later backward()ed and during backprop, this
-    # function returns the given gradients (`y_grad`) on its backward.
-    assert len(y) == len(y_grad)
-    assert all(isinstance(y_, chainer.Variable) for y_ in y)
-    assert all(gy is None or isinstance(gy, chainer.Variable) for gy in y_grad)
-    y, = _GradientSetter(y_grad).apply(y)
-
-    # Set a dummy gradient to the output variable. This will be discarded by
-    # _GradientSetter.
-    y.grad = y.device.xp.ones_like(y.array)
-
-    return y
-=======
-        utils._raise_from(AssertionError, f.getvalue(), e)
->>>>>>> 575df22e
+        utils._raise_from(AssertionError, f.getvalue(), e)