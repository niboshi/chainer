from __future__ import division
import os
import warnings

import numpy
import six

import chainer
from chainer import backend
from chainer.backends import cuda
from chainer.training import extension
from chainer.training import trigger as trigger_module
from chainer.utils import argument


_available = None


def _try_import_matplotlib():
    global matplotlib, _available
    global _plot_color, _plot_color_trans, _plot_common_kwargs
    try:
        import matplotlib
        _available = True
    except ImportError:
        _available = False

    if _available:
        if hasattr(matplotlib.colors, 'to_rgba'):
            _to_rgba = matplotlib.colors.to_rgba
        else:
            # For matplotlib 1.x
            _to_rgba = matplotlib.colors.ColorConverter().to_rgba
        _plot_color = _to_rgba('#1f77b4')  # C0 color
        _plot_color_trans = _plot_color[:3] + (0.2,)  # apply alpha
        _plot_common_kwargs = {
            'alpha': 0.2, 'linewidth': 0, 'color': _plot_color_trans}


def _check_available():
    if _available is None:
        _try_import_matplotlib()

    if not _available:
        warnings.warn('matplotlib is not installed on your environment, '
                      'so nothing will be plotted at this time. '
                      'Please install matplotlib to plot figures.\n\n'
                      '  $ pip install matplotlib\n')


def _unpack_variables(x, memo=None):
    if memo is None:
        memo = ()
    if isinstance(x, chainer.Variable):
        memo += (x,)
    elif isinstance(x, chainer.Link):
        memo += tuple(x.params(include_uninit=True))
    elif isinstance(x, (list, tuple)):
        for xi in x:
            memo += _unpack_variables(xi)
    return memo


class Reservoir(object):

    """Reservoir sample with a fixed sized buffer."""

    def __init__(self, size, data_shape, dtype=numpy.float32):
        self.size = size
        self.data = numpy.zeros((size,) + data_shape, dtype=dtype)
        self.idxs = numpy.zeros((size,), dtype=numpy.int32)
        self.counter = 0

    def add(self, x, idx=None):
        if self.counter < self.size:
            self.data[self.counter] = x
            self.idxs[self.counter] = idx or self.counter
        elif self.counter >= self.size and \
                numpy.random.random() < self.size / float(self.counter + 1):
            i = numpy.random.randint(self.size)
            self.data[i] = x
            self.idxs[i] = idx or self.counter
        self.counter += 1

    def get_data(self):
        idxs = self.idxs[:min(self.counter, self.size)]
        sorted_args = numpy.argsort(idxs)
        return idxs[sorted_args], self.data[sorted_args]


class Statistician(object):

    """Helper to compute basic NumPy-like statistics."""

    def __init__(self, collect_mean, collect_std, percentile_sigmas):
        self.collect_mean = collect_mean
        self.collect_std = collect_std
        self.percentile_sigmas = percentile_sigmas

    def __call__(self, x, axis=0, dtype=None, xp=None):
        if axis is None:
            axis = tuple(range(x.ndim))
        elif not isinstance(axis, (tuple, list)):
            axis = axis,

        return self.collect(x, axis)

    def collect(self, x, axis):
        out = dict()

        if self.collect_mean:
            out['mean'] = x.mean(axis=axis)

        if self.collect_std:
            out['std'] = x.std(axis=axis)

        if self.percentile_sigmas:
            xp = cuda.get_array_module(x)
            p = xp.percentile(x, self.percentile_sigmas, axis=axis)
            out['percentile'] = p

        return out


class VariableStatisticsPlot(extension.Extension):

<<<<<<< HEAD
    """Trainer extension to plot statistics for :class:`~chainer.Variable`\\s.
=======
    """__init__(\
           targets, max_sample_size=1000, report_data=True,\
           report_grad=True, plot_mean=True, plot_std=True,\
           percentile_sigmas=(0, 0.13, 2.28, 15.87, 50, 84.13, 97.72, 99.87,\
           100), trigger=(1, 'epoch'), filename='statistics.png',\
           figsize=None, marker=None, grid=True)

    Trainer extension to plot statistics for :class:`Variable`\\s.
>>>>>>> 15b094e4

    This extension collects statistics for a single :class:`Variable`, a list
    of :class:`Variable`\\s or similarly a single or a list of
    :class:`Link`\\s containing one or more :class:`Variable`\\s. In case
    multiple :class:`Variable`\\s are found, the means are computed. The
    collected statistics are plotted and saved as an image in the directory
    specified by the :class:`Trainer`.

    Statistics include mean, standard deviation and percentiles.

    This extension uses reservoir sampling to preserve memory, using a fixed
    size running sample. This means that collected items in the sample are
    discarded uniformly at random when the number of items becomes larger
    than the maximum sample size, but each item is expected to occur in the
    sample with equal probability.

    Args:
        targets (:class:`Variable`, :class:`Link` or list of either):
            Parameters for which statistics are collected.
        max_sample_size (int):
            Maximum number of running samples.
        report_data (bool):
            If ``True``, data (e.g. weights) statistics are plotted.  If
            ``False``, they are neither computed nor plotted.
        report_grad (bool):
            If ``True``, gradient statistics are plotted. If ``False``, they
            are neither computed nor plotted.
        plot_mean (bool):
            If ``True``, means are plotted.  If ``False``, they are
            neither computed nor plotted.
        plot_std (bool):
            If ``True``, standard deviations are plotted.  If ``False``, they
            are neither computed nor plotted.
        percentile_sigmas (float or tuple of floats):
            Percentiles to plot in the range :math:`[0, 100]`.
        trigger:
            Trigger that decides when to save the plots as an image.  This is
            distinct from the trigger of this extension itself. If it is a
            tuple in the form ``<int>, 'epoch'`` or ``<int>, 'iteration'``, it
            is passed to :class:`IntervalTrigger`.
        filename (str):
            Name of the output image file under the output directory.
            For historical reasons ``file_name`` is also accepted as an alias
            of this argument.
        figsize (tuple of int):
            Matlotlib ``figsize`` argument that specifies the size of the
            output image.
        marker (str):
            Matplotlib ``marker`` argument that specified the marker style of
            the plots.
        grid (bool):
            Matplotlib ``grid`` argument that specifies whether grids are
            rendered in in the plots or not.
    """

    def __init__(self, targets, max_sample_size=1000,
                 report_data=True, report_grad=True,
                 plot_mean=True, plot_std=True,
                 percentile_sigmas=(
                     0, 0.13, 2.28, 15.87, 50, 84.13, 97.72, 99.87, 100),
                 trigger=(1, 'epoch'), filename=None,
                 figsize=None, marker=None, grid=True, **kwargs):

        file_name, = argument.parse_kwargs(
            kwargs, ('file_name', 'statistics.png')
        )
        if filename is None:
            filename = file_name
        del file_name  # avoid accidental use

        self._vars = _unpack_variables(targets)
        if not self._vars:
            raise ValueError(
                'Need at least one variables for which to collect statistics.'
                '\nActual: 0 <= 0')

        if not any((plot_mean, plot_std, bool(percentile_sigmas))):
            raise ValueError('Nothing to plot')

        self._keys = []
        if report_data:
            self._keys.append('data')
        if report_grad:
            self._keys.append('grad')

        self._report_data = report_data
        self._report_grad = report_grad

        self._statistician = Statistician(
            collect_mean=plot_mean, collect_std=plot_std,
            percentile_sigmas=percentile_sigmas)

        self._plot_mean = plot_mean
        self._plot_std = plot_std
        self._plot_percentile = bool(percentile_sigmas)

        self._trigger = trigger_module.get_trigger(trigger)
        self._filename = filename
        self._figsize = figsize
        self._marker = marker
        self._grid = grid

        if not self._plot_percentile:
            n_percentile = 0
        else:
            if not isinstance(percentile_sigmas, (list, tuple)):
                n_percentile = 1  # scalar, single percentile
            else:
                n_percentile = len(percentile_sigmas)
        self._data_shape = (
            len(self._keys), int(plot_mean) + int(plot_std) + n_percentile)
        self._samples = Reservoir(max_sample_size, data_shape=self._data_shape)

    @staticmethod
    def available():
        _check_available()
        return _available

    def __call__(self, trainer):
        if self.available():
            # Dynamically import pyplot to call matplotlib.use()
            # after importing chainer.training.extensions
            import matplotlib.pyplot as plt
        else:
            return

        xp = backend.get_array_module(self._vars[0].data)
        stats = xp.zeros(self._data_shape, dtype=xp.float32)
        for i, k in enumerate(self._keys):
            xs = []
            for var in self._vars:
                x = getattr(var, k, None)
                if x is not None:
                    xs.append(x.ravel())
            if xs:
                stat_dict = self._statistician(
                    xp.concatenate(xs, axis=0), axis=0, xp=xp)
                stat_list = []
                if self._plot_mean:
                    stat_list.append(xp.atleast_1d(stat_dict['mean']))
                if self._plot_std:
                    stat_list.append(xp.atleast_1d(stat_dict['std']))
                if self._plot_percentile:
                    stat_list.append(xp.atleast_1d(stat_dict['percentile']))
                stats[i] = xp.concatenate(stat_list, axis=0)

        if xp == cuda.cupy:
            stats = cuda.to_cpu(stats)
        self._samples.add(stats, idx=trainer.updater.iteration)

        if self._trigger(trainer):
            file_path = os.path.join(trainer.out, self._filename)
            self.save_plot_using_module(file_path, plt)

    def save_plot_using_module(self, file_path, plt):
        nrows = int(self._plot_mean or self._plot_std) \
            + int(self._plot_percentile)
        ncols = len(self._keys)

        fig, axes = plt.subplots(
            nrows, ncols, figsize=self._figsize, sharex=True)

        if not isinstance(axes, numpy.ndarray):  # single subplot
            axes = numpy.asarray([axes])
        if nrows == 1:
            axes = axes[None, :]
        elif ncols == 1:
            axes = axes[:, None]
        assert axes.ndim == 2

        idxs, data = self._samples.get_data()

        # Offset to access percentile data from `data`
        offset = int(self._plot_mean) + int(self._plot_std)
        n_percentile = data.shape[-1] - offset
        n_percentile_mid_floor = n_percentile // 2
        n_percentile_odd = n_percentile % 2 == 1

        for col in six.moves.range(ncols):
            row = 0
            ax = axes[row, col]
            ax.set_title(self._keys[col])  # `data` or `grad`

            if self._plot_mean or self._plot_std:
                if self._plot_mean and self._plot_std:
                    ax.errorbar(
                        idxs, data[:, col, 0], data[:, col, 1],
                        color=_plot_color, ecolor=_plot_color_trans,
                        label='mean, std', marker=self._marker)
                else:
                    if self._plot_mean:
                        label = 'mean'
                    elif self._plot_std:
                        label = 'std'
                    ax.plot(
                        idxs, data[:, col, 0], color=_plot_color, label=label,
                        marker=self._marker)
                row += 1

            if self._plot_percentile:
                ax = axes[row, col]
                for i in six.moves.range(n_percentile_mid_floor + 1):
                    if n_percentile_odd and i == n_percentile_mid_floor:
                        # Enters at most once per sub-plot, in case there is
                        # only a single percentile to plot or when this
                        # percentile is the mid percentile and the number of
                        # percentiles are odd
                        ax.plot(
                            idxs, data[:, col, offset + i], color=_plot_color,
                            label='percentile', marker=self._marker)
                    else:
                        if i == n_percentile_mid_floor:
                            # Last percentiles and the number of all
                            # percentiles are even
                            label = 'percentile'
                        else:
                            label = '_nolegend_'
                        ax.fill_between(
                            idxs,
                            data[:, col, offset + i],
                            data[:, col, -i - 1],
                            label=label,
                            **_plot_common_kwargs)
                    ax.set_xlabel('iteration')

        for ax in axes.ravel():
            ax.legend()
            if self._grid:
                ax.grid()
                ax.set_axisbelow(True)

        fig.savefig(file_path)
        plt.close()<|MERGE_RESOLUTION|>--- conflicted
+++ resolved
@@ -124,9 +124,6 @@
 
 class VariableStatisticsPlot(extension.Extension):
 
-<<<<<<< HEAD
-    """Trainer extension to plot statistics for :class:`~chainer.Variable`\\s.
-=======
     """__init__(\
            targets, max_sample_size=1000, report_data=True,\
            report_grad=True, plot_mean=True, plot_std=True,\
@@ -134,8 +131,8 @@
            100), trigger=(1, 'epoch'), filename='statistics.png',\
            figsize=None, marker=None, grid=True)
 
-    Trainer extension to plot statistics for :class:`Variable`\\s.
->>>>>>> 15b094e4
+    Trainer extension to plot statistics for :class:`~chainer.Variable`\\s.
+
 
     This extension collects statistics for a single :class:`Variable`, a list
     of :class:`Variable`\\s or similarly a single or a list of
