--- conflicted
+++ resolved
@@ -104,13 +104,7 @@
                  postprocess=None, filename=None, marker='x',
                  grid=True, **kwargs):
 
-<<<<<<< HEAD
-        file_name = argument.parse_kwargs(
-            kwargs, ('file_name', 'plot.png'),
-        )
-=======
         file_name, = argument.parse_kwargs(kwargs, ('file_name', 'plot.png'))
->>>>>>> 36a31fa4
         if filename is None:
             filename = file_name
 
