import warnings
import weakref

import six

from chainer import backend
from chainer.backends import cuda
from chainer import configuration
# for backward compatibility
from chainer.function_hook import FunctionHook  # NOQA
from chainer import function_node
from chainer import variable
import chainerx


def no_backprop_mode():
    """Make a context manager which disables back-propagation.

    In this context, Chainer does not make a computational graph. It has the
    benefit of reducing memory consumption. However, a
    :class:`~chainer.Variable` created in this context does not hold a
    reference to the :class:`~chainer.FunctionNode` that created itself so no
    gradients are accumulated by :func:`~chainer.Variable.backward`.

    In the following example, ``y`` is created in this context, which means
    that calling :func:`~chainer.Variable.backward` on ``y`` has no effect on
    the gradients of ``x``.

    >>> x = chainer.Variable(np.array([1,], np.float32))
    >>> with chainer.no_backprop_mode():
    ...     y = x + 1
    >>> y.backward()
    >>> x.grad is None
    True

    .. seealso::

       See :func:`force_backprop_mode` for details on how to override this
       context.

    """
    return configuration.using_config('enable_backprop', False)


def force_backprop_mode():
    """Make a context manager which enables back-propagation.

    When you want to enable back-propagation in :func:`no_backprop_mode`, call
    this method. A :class:`~chainer.Variable` created in this context always
    has a computational graph unless overridden by deeper contexts. If you call
    this method outside of :func:`no_backprop_mode` context, it changes
    nothing.

    In the following example, ``y`` has a computational graph and calling
    :func:`~chainer.Variable.backward` on ``y`` will compute and accumulate the
    gradients of the variables in the graph, in this case only ``x``.

    >>> x = chainer.Variable(np.array([1,], np.float32))
    >>> with chainer.no_backprop_mode():
    ...     with chainer.force_backprop_mode():
    ...         y = x + 1
    >>> y.backward()
    >>> x.grad
    array([1.], dtype=float32)

    .. seealso::

       See :func:`no_backprop_mode` for details on disabled back-propagation
       mode.

    """
    return configuration.using_config('enable_backprop', True)


class FunctionAdapter(function_node.FunctionNode):

    """Adapter class to wrap Function with FunctionNode.

    While :class:`~chainer.FunctionNode` provides the interface
    of new-style differentiable functions, the old-style
    :class:`~chainer.Function` can still be used for the backward
    compatibility.
    This class provides an adapter of there interface; it adds
    :class:`~chainer.FunctionNode` interface to any
    :class:`~chainer.Function` object by delegation.

    .. note::

       The ownership of :class:`FunctionAdapter` and :class:`~chainer.Function`
       is a bit tricky.
       At the initialization, :class:`FunctionAdapter` is owned by the
       :class:`~chainer.Function` object.
       Once the function is applied to variables, the ownership is reversed;
       the adapter becomes the owner of the
       :class:`~chainer.Function` object and the :class:`~chainer.Function`
       object changes the reference to a weak one.

    Args:
        function (~chainer.Function): The function object to wrap.

    .. versionadded:: 3.0.0

    """

    _function = None
    _weak_function = None

    def __init__(self, function):
        super(FunctionAdapter, self).__init__()
        self._weak_function = weakref.ref(function)
        function._owned_node = self

    @property
    def function(self):
        """The :class:`Function` object that this adapter is wrapping."""
        func = self._function
        if func is not None:
            return func

        weak_func = self._weak_function
        return weak_func and weak_func()

    @property
    def label(self):
        return self._function.label

    @property
    def _impl_name(self):
        return self._function.__class__.__name__

    def check_type_forward(self, in_types):
        self._function.check_type_forward(in_types)

    def forward(self, inputs):
        # Retain all inputs by default in old-style functions.
        self.retain_inputs(six.moves.range(len(inputs)))
        return self._function.forward(inputs)

    def backward(self, target_input_indexes, grad_outputs):
        retained_inputs = self.get_retained_inputs()
        inputs = [None] * len(self.inputs)
        in_data = [None] * len(self.inputs)
        for retained, i_in in six.moves.zip(
                retained_inputs, self._input_indexes_to_retain):
            inputs[i_in] = retained
            in_data[i_in] = retained.array
        in_data = tuple(in_data)

        grad_out_data = tuple([None if grad is None else grad.data
                               for grad in grad_outputs])

        # Convert input and output gradients to numpy/cupy
        xp = backend.get_array_module(*(in_data + grad_out_data))
        if xp is chainerx:
            in_data = backend.from_chainerx(in_data)
            grad_out_data = backend.from_chainerx(grad_out_data)

        # Call Function.backward
        with cuda.get_device_from_array(*(in_data + grad_out_data)):
            gxs = self._function.backward(in_data, grad_out_data)
<<<<<<< HEAD
        for x, gx in six.moves.zip(self.inputs, gxs):
            variable._check_grad_type(self, x, True, gx, False)
=======

        for x, gx in six.moves.zip(inputs, gxs):
            if x is None:
                continue
            variable._check_grad_type(self, x, gx)
>>>>>>> 24705fb7

        # Convert input gradients back to ChainerX
        if xp is chainerx:
            gxs = backend.to_chainerx(gxs)

        ret = []
        for i in target_input_indexes:
            if gxs[i] is None:
                g = None
            else:
                # Intentionally not passing requires_grad=False so that
                # backprop routines can raise an error when a further backprop
                # is attempted against this gradient variable.
                g = variable.Variable(gxs[i])
                if g.xp is not chainerx:
                    g.node._old_style_grad_generator = self._function.label
            ret.append(g)

        return tuple(ret)


class Function(object):

    """Old-style interface of a differentiable function.

    This class provides an interface to implement an old-style differentiable
    function (i.e., the function application is recorded to the computational
    graph). The subclass of :class:`Function` that implement :meth:`forward`
    and :meth:`backward` can be used to run the forward computation and
    automatically induce the backpropagation procedure.

    There is another way to implement such a function: subclassing
    :class:`~chainer.FunctionNode`. There are mainly two
    differences between them.

    1. The *differentiable backprop* is available for
       :class:`~chainer.FunctionNode`,
       while it is not for :class:`Function` because the :meth:`backward`
       of the latter directly operates on the arrays instead of
       :class:`Variable` objects so that it cannot record the history of
       the computation.
    2. The information passed to :meth:`backward` is different. In
       :class:`~chainer.FunctionNode`,
       which inputs the function node has to compute
       the gradients w.r.t. is passed so that it can omit unnecessary
       computations, while :class:`Function` always has to compute gradients
       w.r.t. all the input nodes.
       The :class:`~chainer.FunctionNode` also accepts the
       current gradient values of the input nodes so that the accumulation
       work can be merged with the gradient computation if an efficient kernel
       is available.

    This class uses :class:`~chainer.FunctionAdapter` to convert
    the interface to that of :class:`~chainer.FunctionNode` and
    adds the :class:`~chainer.FunctionNode` object to the
    computational graph.

    See :class:`~chainer.FunctionNode` for the details of
    building the computational graph in Chainer.

    """

    _node = None
    _owned_node = None

    def __call__(self, *inputs):
        """Applies forward propagation with chaining backward references.

        This method creates a new :class:`~chainer.FunctionAdapter`
        object and runs the forward propagation using it.

        See :class:`~chainer.FunctionNode` for the detailed
        behavior of building the computational graph.

        Args:
            inputs: Tuple of input :class:`Variable`, :class:`numpy.ndarray` or
                :class:`cupy.ndarray` objects.
                If the input is an :class:`numpy.ndarray` or a
                :class:`cupy.ndarray`, it is automatically wrapped with
                :class:`Variable`.

        Returns:
            One :class:`Variable` object or a tuple of multiple
            :class:`Variable` objects.

        """
        node = self.node

        # Swap the ownership
        node._function = self
        node._weak_function = None
        self._node = weakref.ref(node)
        self._owned_node = None

        ret = node.apply(inputs)

        if len(ret) == 1:
            return ret[0]
        else:
            return tuple(ret)

    @property
    def inputs(self):
        """The input nodes of the function."""
        return self.node.inputs

    @property
    def outputs(self):
        """Weak references to the output nodes of the function."""
        return self.node.outputs

    @property
    def node(self):
        """The :class:`FunctionAdapter` object that wraps this Function.

        If the Function does not have a node object, this property
        automatically creates a new one.

        """
        noderef = self._node
        nd = (noderef and noderef()) or self._owned_node
        if nd is not None:
            return nd

        nd = FunctionAdapter(self)
        self._owned_node = nd
        return nd

    @property
    def local_function_hooks(self):
        """Ordered Dictionary of registered function hooks.

        See :attr:`FunctionNode.local_function_hooks` for the detail.

        """
        return self.node.local_function_hooks

    @property
    def label(self):
        """Short text that represents the function.

        The default implementation returns its type name.
        Each function should override it to give more information.

        """
        return self.__class__.__name__

    @property
    def output_data(self):
        """A tuple of the retained output arrays.

        It has the same length as the :attr:`outputs`. Elements that are not
        retained are set to ``None``.

        """
        if self.node._is_chainerx:
            return backend.from_chainerx(self.node.output_data)
        return self.node.output_data

    @property
    def rank(self):
        """The topological ordinal of the corresponding function node."""
        return self.node.rank

    @property
    def stack(self):
        return self.node.stack

    def check_type_forward(self, in_types):
        """Checks types of input data before forward propagation.

        Before :meth:`forward` is called, this function is called.
        You need to validate types of input data in this function
        using :ref:`the type checking utilities <type-check-utils>`.

        Args:
            in_types (~chainer.utils.type_check.TypeInfoTuple): The type
                information of input data for :meth:`forward`.
        """
        pass

    def forward(self, inputs):
        """Applies forward propagation to input arrays.

        It delegates the procedure to :meth:`forward_cpu` or
        :meth:`forward_gpu` by default. Which it selects is determined by the
        type of input arrays.
        Implementations of :class:`Function` must implement either CPU/GPU
        methods or this method.

        Args:
            inputs: Tuple of input array(s).

        Returns:
            Tuple of output array(s).

        .. warning::

            Implementations of :class:`Function` must take care that the
            return value must be a tuple even if it returns only one array.

        """
        if any(isinstance(x, cuda.ndarray) for x in inputs):
            return self.forward_gpu(inputs)
        else:
            return self.forward_cpu(inputs)

    def forward_cpu(self, inputs):
        """Applies forward propagation to input arrays on CPU.

        Args:
            inputs: Tuple of :class:`numpy.ndarray` object(s).

        Returns:
            tuple: Tuple of :class:`numpy.ndarray` object(s).

        .. warning::

            Implementations of :class:`Function` must take care that the
            return value must be a tuple even if it returns only one array.

        """
        raise NotImplementedError()

    def forward_gpu(self, inputs):
        """Applies forward propagation to input arrays on GPU.

        Args:
            inputs: Tuple of :class:`cupy.ndarray` object(s).

        Returns:
            tuple: Tuple of :class:`cupy.ndarray` object(s).

        .. warning::

            Implementations of :class:`Function` must take care that the
            return value must be a tuple even if it returns only one array.

        """
        raise NotImplementedError()

    def backward(self, inputs, grad_outputs):
        """Applies backprop to output gradient arrays.

        It delegates the procedure to :meth:`backward_cpu` or
        :meth:`backward_gpu` by default. Which it selects is determined by the
        type of input arrays and output gradient arrays. Implementations of
        :class:`Function` must implement either CPU/GPU methods or this method,
        if the function is intended to be backprop-ed.

        Args:
            inputs: Tuple of input arrays.
            grad_outputs: Tuple of output gradient arrays.

        Returns:
            tuple: Tuple of input gradient arrays. Some or all of them can be
            ``None``, if the function is not differentiable on
            inputs.

        .. warning::

            Implementations of :class:`Function` must take care that the
            return value must be a tuple even if it returns only one array.

        """
        if any(isinstance(x, cuda.ndarray) for x in inputs + grad_outputs):
            return self.backward_gpu(inputs, grad_outputs)
        else:
            return self.backward_cpu(inputs, grad_outputs)

    def backward_cpu(self, inputs, grad_outputs):
        """Applies backprop to output gradient arrays on CPU.

        Args:
            inputs: Tuple of input :class:`numpy.ndarray` object(s).
            grad_outputs: Tuple of output gradient :class:`numpy.ndarray`
                object(s).

        Returns:
            tuple: Tuple of input gradient :class:`numpy.ndarray` object(s).
            Some or all of them can be ``None``, if the function is not
            differentiable on corresponding inputs.

        .. warning::

            Implementations of :class:`Function` must take care that the
            return value must be a tuple even if it returns only one array.

        """
        return tuple(None for _ in inputs)

    def backward_gpu(self, inputs, grad_outputs):
        """Applies backprop to output gradient arrays on GPU.

        Args:
            inputs: Tuple of input :class:`cupy.ndarray`
                object(s).
            grad_outputs: Tuple of output gradient
                :class:`cupy.ndarray` object(s).

        Returns:
            tuple: Tuple of input gradient :class:`cupy.ndarray`
            object(s). Some or all of them can be ``None``, if the function is
            not differentiable on corresponding inputs.

        .. warning::

            Implementations of :class:`Function` must take care that the
            return value must be a tuple even if it returns only one array.

        """
        return tuple(None for _ in inputs)

    def unchain(self):
        """Purges in/out nodes and this function itself from the graph.

        See :meth:`FunctionNode.unchain() <chainer.FunctionNode.unchain>`
        for the detail.

        """
        self.node.unchain()

    def add_hook(self, hook, name=None):
        """Registers a function hook.

        See :meth:`FunctionNode.add_hook` for the detail.

        Args:
            hook(~chainer.FunctionHook):
                Function hook to be registered.
            name(str): Name of the function hook.
                name must be unique among function hooks
                registered to the function. If ``None``,
                default name of the function hook is used.

        """
        self.node.add_hook(hook, name)

    def delete_hook(self, name):
        """Unregisters the specified function hook.

        Args:
            name(str): the name of the function hook
                to be unregistered.

        """
        self.node.delete_hook(name)

    def retain_inputs(self, indexes):
        """Lets specified input variable nodes keep data arrays.

        By calling this method from :meth:`forward`, the function can specify
        which inputs are required for backprop.

        If this method is not called, the function keeps all input arrays. If
        you want to release all input arrays, call this method by passing an
        empty sequence. *Note that this behavior is different from that of*
        :meth:`FunctionNode.retain_inputs() \
        <chainer.FunctionNode.retain_inputs>`.

        Note that **this method must not be called from the outside of**
        :meth:`forward`.

        Args:
            indexes (iterable of int): Indexes of input variables that the
                function will require for backprop.

        """
        self.node.retain_inputs(indexes)

    def retain_outputs(self, indexes, retain_after_backward=False):
        """Lets specified output variable nodes keep data arrays.

        By calling this method from :meth:`forward`, the function can specify
        which outputs are required for backprop. If this method is not called,
        any output variables are not marked to keep the data array at the point
        of returning from :meth:`__call__`. The retained arrays are stored to
        :attr:`output_data`.

        .. note::
           It is STRONGLY RECOMMENDED to use this method if the function
           requires some or all output arrays in backprop. The function can
           also use output arrays just by keeping references to them directly,
           whereas it might influence on the performance of later function
           applications to the output variables.

        Note that **this method must not be called from the outside of**
        :meth:`forward`.

        Args:
            indexes (iterable of int): Indexes of input variables that the
                function will require for backprop.

            retain_after_backward (bool): This option has no effect. It is
                left only for the backward compatibility.

        """
        if retain_after_backward:
            warnings.warn('retain_after_backward option has no effect',
                          DeprecationWarning)
        self.node.retain_outputs(indexes)<|MERGE_RESOLUTION|>--- conflicted
+++ resolved
@@ -158,16 +158,11 @@
         # Call Function.backward
         with cuda.get_device_from_array(*(in_data + grad_out_data)):
             gxs = self._function.backward(in_data, grad_out_data)
-<<<<<<< HEAD
-        for x, gx in six.moves.zip(self.inputs, gxs):
-            variable._check_grad_type(self, x, True, gx, False)
-=======
 
         for x, gx in six.moves.zip(inputs, gxs):
             if x is None:
                 continue
-            variable._check_grad_type(self, x, gx)
->>>>>>> 24705fb7
+            variable._check_grad_type(self, x, True, gx, False)
 
         # Convert input gradients back to ChainerX
         if xp is chainerx:
