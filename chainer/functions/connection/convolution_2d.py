import numpy

import chainer
from chainer import configuration
from chainer import cuda
from chainer import function_node
import chainer.functions
from chainer.utils import argument
from chainer.utils import conv
from chainer.utils import type_check

if cuda.cudnn_enabled:
    cudnn = cuda.cudnn
    libcudnn = cuda.cuda.cudnn
    _cudnn_version = libcudnn.getVersion()
    _fwd_pref = libcudnn.CUDNN_CONVOLUTION_FWD_SPECIFY_WORKSPACE_LIMIT
    _bwd_filter_pref = \
        libcudnn.CUDNN_CONVOLUTION_BWD_FILTER_SPECIFY_WORKSPACE_LIMIT
    _algorithm_fwd = {}
    _algorithm_bwd_filter = {}


def _pair(x):
    if hasattr(x, '__getitem__'):
        return x
    return x, x


def _get_algorithm_fwd(
        x, W, y, conv_param, handle, x_desc, filter_desc, conv_desc, y_desc,
        workspace):
    key = (x.shape, W.shape, y.shape, conv_param)
    if key in _algorithm_fwd:
        return _algorithm_fwd[key]
    ret = libcudnn.findConvolutionForwardAlgorithmEx(
        handle, x_desc.value, x.data.ptr, filter_desc.value, W.data.ptr,
        conv_desc.value, y_desc.value, y.data.ptr, 1, workspace.data.ptr,
        workspace.size)
    algo = ret[0]['algo']
    _algorithm_fwd[key] = algo
    return algo


def _get_algorithm_bwd_filter(
        x, dy, dW, conv_param, handle, x_desc, dy_desc, conv_desc, filter_desc,
        workspace):
    key = (x.shape, dW.shape, dy.shape, conv_param)
    if key in _algorithm_bwd_filter:
        return _algorithm_bwd_filter[key]
    ret = libcudnn.findConvolutionBackwardFilterAlgorithmEx(
        handle, x_desc.value, x.data.ptr, dy_desc.value, dy.data.ptr,
        conv_desc.value, filter_desc.value, dW.data.ptr, 1,
        workspace.data.ptr, workspace.size)
    algo = ret[0]['algo']
    _algorithm_bwd_filter[key] = algo
    return algo


class Convolution2DFunction(function_node.FunctionNode):

    def __init__(self, stride=1, pad=0, cover_all=False, **kwargs):
        argument.check_unexpected_kwargs(
            kwargs,
            deterministic="deterministic argument is not supported anymore. "
            "Use chainer.using_config('cudnn_deterministic', value) context "
            "where value is either `True` or `False`.",
            requires_x_grad="requires_x_grad argument is not supported "
            "anymore. Just remove the argument. Note that whether to compute "
            "the gradient w.r.t. x is automatically decided during "
            "backpropagation."
        )
        dilate, group = argument.parse_kwargs(kwargs,
                                              ('dilate', 1), ('group', 1))

        self.sy, self.sx = _pair(stride)
        self.ph, self.pw = _pair(pad)
        self.cover_all = cover_all
        self.dy, self.dx = _pair(dilate)
        self.group = group

    def check_type_forward(self, in_types):
        n_in = in_types.size()
        type_check.expect(2 <= n_in, n_in <= 3)

        x_type = in_types[0]
        w_type = in_types[1]
        type_check.expect(
            x_type.dtype.kind == 'f',
            w_type.dtype.kind == 'f',
            x_type.ndim == 4,
            w_type.ndim == 4,
            # Need to consider the case that group count > 1.
            # x_type.shape[1] == w_type.shape[1],
        )

        if type_check.eval(n_in) == 3:
            b_type = in_types[2]
            type_check.expect(
                b_type.dtype == x_type.dtype,
                b_type.ndim == 1,
                b_type.shape[0] == w_type.shape[0],
            )

    def forward_cpu(self, inputs):
        self.retain_inputs((0, 1))  # retain only x and W
        x, W = inputs[:2]
        b = inputs[2] if len(inputs) == 3 else None

        if not all([isinstance(i, numpy.ndarray) for i in inputs]):
            if b is not None:
                raise ValueError('numpy and cupy must not be used together\n'
                                 'type(W): {0}, type(x): {1}, type(b): {2}'
                                 .format(type(W), type(x), type(b)))
            else:
                raise ValueError('numpy and cupy must not be used together\n'
                                 'type(W): {0}, type(x): {1}'
                                 .format(type(W), type(x)))

        if self.group > 1:
            y = self._forward_grouped_convolution(x, W, b)
        else:
            y = self._forward_cpu_core(x, W, b)
        return y,

    def _forward_cpu_core(self, x, W, b):
        kh, kw = W.shape[2:]
        col = conv.im2col_cpu(
            x, kh, kw, self.sy, self.sx, self.ph, self.pw,
            cover_all=self.cover_all, dy=self.dy, dx=self.dx)
        y = numpy.tensordot(
            col, W, ((1, 2, 3), (1, 2, 3))).astype(x.dtype, copy=False)
        if b is not None:
            y += b
        y = numpy.rollaxis(y, 3, 1)
        return y

    def forward_gpu(self, inputs):
        self.retain_inputs((0, 1))  # retain only x and W
        x, W = inputs[:2]
        b = inputs[2] if len(inputs) == 3 else None

        if not all([isinstance(i, cuda.ndarray) for i in inputs]):
            if b is not None:
                raise ValueError('numpy and cupy must not be used together\n'
                                 'type(W): {0}, type(x): {1}, type(b): {2}'
                                 .format(type(W), type(x), type(b)))
            else:
                raise ValueError('numpy and cupy must not be used together\n'
                                 'type(W): {0}, type(x): {1}'
                                 .format(type(W), type(x)))

        out_c, _, kh, kw = W.shape
        n, c, h, w = x.shape

        out_h = conv.get_conv_outsize(h, kh, self.sy, self.ph,
                                      cover_all=self.cover_all, d=self.dy)
        assert out_h > 0, 'Height in the output should be positive.'
        out_w = conv.get_conv_outsize(w, kw, self.sx, self.pw,
                                      cover_all=self.cover_all, d=self.dx)
        assert out_w > 0, 'Width in the output should be positive.'

        _gc_use_cudnn = True
        if self.group > 1 and _cudnn_version < 7000:
            _gc_use_cudnn = False

        y = cuda.cupy.empty((n, out_c, out_h, out_w), dtype=x.dtype)
        if (not self.cover_all and chainer.should_use_cudnn('>=auto') and
                x.dtype == W.dtype and
                ((self.dy == 1 and self.dx == 1) or _cudnn_version >= 6000) and
                _gc_use_cudnn):
            x = cuda.cupy.ascontiguousarray(x)
            W = cuda.cupy.ascontiguousarray(W)
            if b is not None:
                b = cuda.cupy.ascontiguousarray(b)

            use_tensor_core = chainer.should_use_cudnn_tensor_core(x.dtype)

            handle = cudnn.get_handle()
            x_desc = cudnn.create_tensor_descriptor(x)
            y_desc = cudnn.create_tensor_descriptor(y)

            filter_desc = cudnn.create_filter_descriptor(W)
            conv_param = ((self.ph, self.pw), (self.sy, self.sx), x.dtype)
            dilation = (self.dy, self.dx)
            conv_desc = cudnn.create_convolution_descriptor(
<<<<<<< HEAD
                (self.ph, self.pw), (self.sy, self.sx), x.dtype,
                dilation=(self.dy, self.dx),
                use_tensor_core=use_tensor_core,
                group=self.group)
=======
                *conv_param, dilation=dilation,
                use_tensor_core=use_tensor_core)
>>>>>>> 06595e88
            if b is not None:
                bias_desc = cudnn.create_tensor_descriptor(
                    b[None, :, None, None])
            workspace_size = cuda.get_max_workspace_size()
            workspace = cuda.cupy.empty((workspace_size,), dtype='b')
            if configuration.config.autotune and _cudnn_version >= 5000:
                algo = _get_algorithm_fwd(
                    x, W, y, conv_param + (dilation,), handle, x_desc,
                    filter_desc, conv_desc, y_desc, workspace)
            else:
                algo = libcudnn.getConvolutionForwardAlgorithm(
                    handle, x_desc.value, filter_desc.value,
                    conv_desc.value, y_desc.value, _fwd_pref, workspace_size)

            if use_tensor_core:
                # Only CUDNN_CONVOLUTION_FWD_ALGO_IMPLICIT_PRECOMP_GEMM
                # supports Tensor-Core in cuDNN7.
                algo = libcudnn.CUDNN_CONVOLUTION_FWD_ALGO_IMPLICIT_PRECOMP_GEMM  # NOQA

            oz_dtype = 'd' if x.dtype == 'd' else 'f'
            one = numpy.array(1, dtype=oz_dtype).ctypes
            zero = numpy.array(0, dtype=oz_dtype).ctypes
            libcudnn.convolutionForward(
                handle, one.data, x_desc.value, x.data.ptr,
                filter_desc.value, W.data.ptr, conv_desc.value,
                algo, workspace.data.ptr, workspace_size, zero.data,
                y_desc.value, y.data.ptr)

            # TODO(beam2d): Support unshared bias
            if b is not None:
                cudnn.add_tensor(
                    handle, one.data, bias_desc.value, b.data.ptr,
                    one.data, y_desc.value, y.data.ptr)
        else:
            if self.group > 1:
                y = self._forward_grouped_convolution(x, W, b)
            else:
                y = self._forward_gpu_core(x, W, b)

        return y,

    def _forward_gpu_core(self, x, W, b):
        kh, kw = W.shape[2:]
        # Implementation using im2col
        col = conv.im2col_gpu(
            x, kh, kw, self.sy, self.sx, self.ph, self.pw,
            cover_all=self.cover_all, dy=self.dy, dx=self.dx)
        y = cuda.cupy.tensordot(
            col, W, ((1, 2, 3), (1, 2, 3))).astype(x.dtype, copy=False)
        # TODO(beam2d): Support unshared bias
        if b is not None:
            y += b
        y = cuda.cupy.rollaxis(y, 3, 1)
        return y

    def _forward_grouped_convolution(self, x, W, b):
        # G: group count
        # N: batch size
        # kH, kW: kernel height, kernel width
        # iC, iH, iW: input channels, input height, input width
        # oC, oH, oW: output channels, output height, output width
        G = self.group
        N, iC, iH, iW = x.shape
        oC, _, kH, kW = W.shape
        iCg = int(iC / G)
        oCg = int(oC / G)

        xp = cuda.get_array_module(x)

        _x = x.reshape(N, G, iCg, iH, iW)
        _x = xp.rollaxis(_x, 1)  # (G, N, iCg, iH, iW)
        _W = W.reshape(G, oCg, iCg, kH, kW)
        if b is not None:
            _b = b.reshape(G, oCg)

        _ys = []
        for g in range(G):
            _bg = None if b is None else _b[g, ]
            if xp is numpy:
                _y = self._forward_cpu_core(_x[g, ], _W[g, ], _bg)
            else:
                _y = self._forward_gpu_core(_x[g, ], _W[g, ], _bg)
            _ys.append(_y)

        y = xp.stack(_ys, axis=1)  # (N, G, oCg, oH, oW)
        _, _, _, oH, oW = y.shape
        y = y.reshape((N, oC, oH, oW))
        return y

    def backward(self, indexes, grad_outputs):
        x, W = self.get_retained_inputs()
        gy, = grad_outputs

        ret = []
        if 0 in indexes:
            xh, xw = x.shape[2:]
            gx = chainer.functions.deconvolution_2d(
                gy, W, stride=(self.sy, self.sx), pad=(self.ph, self.pw),
                outsize=(xh, xw), dilate=(self.dy, self.dx), group=self.group)
            ret.append(gx)
        if 1 in indexes:
            gW, = Convolution2DGradW(self).apply((x, gy))
            ret.append(gW)
        if 2 in indexes:
            gb = chainer.functions.sum(gy, axis=(0, 2, 3))
            ret.append(gb)

        return ret


class Convolution2DGradW(function_node.FunctionNode):

    def __init__(self, conv2d):
        W_node = conv2d.inputs[1]
        self.kh, self.kw = W_node.shape[2:]
        self.sy = conv2d.sy
        self.sx = conv2d.sx
        self.ph = conv2d.ph
        self.pw = conv2d.pw
        self.dy = conv2d.dy
        self.dx = conv2d.dx
        self.cover_all = conv2d.cover_all
        self.W_dtype = W_node.dtype
        self.group = conv2d.group

    def forward_cpu(self, inputs):
        self.retain_inputs((0, 1))
        x, gy = inputs

        # NumPy raises an error when the array is not contiguous.
        # See: https://github.com/chainer/chainer/issues/2744
        # TODO(niboshi): Remove this code when NumPy is fixed.
        if (not (gy.flags.c_contiguous or gy.flags.f_contiguous) and
                1 in gy.shape):
            gy = numpy.ascontiguousarray(gy)

        if self.group > 1:
            gW = self._forward_grouped_convolution(x, gy)
        else:
            gW = self._forward_cpu_core(x, gy)
        return gW,

    def _forward_cpu_core(self, x, gy):
        col = conv.im2col_cpu(
            x, self.kh, self.kw, self.sy, self.sx, self.ph, self.pw,
            cover_all=self.cover_all, dy=self.dy, dx=self.dx)
        gW = numpy.tensordot(gy, col, ((0, 2, 3), (0, 4, 5))
                             ).astype(self.W_dtype, copy=False)
        return gW

    def forward_gpu(self, inputs):
        self.retain_inputs((0, 1))
        x, gy = inputs
        _, out_c, out_h, out_w = gy.shape
        n, c, h, w = x.shape

        _gc_use_cudnn = True
        if self.group > 1 and _cudnn_version < 7000:
            _gc_use_cudnn = False

        if (self.cover_all or not chainer.should_use_cudnn('>=auto') or
                x.dtype != self.W_dtype or
                ((self.dy > 1 or self.dx > 1) and _cudnn_version < 6000) or
                not _gc_use_cudnn):
            if self.group > 1:
                gW = self._forward_grouped_convolution(x, gy)
            else:
                gW = self._forward_gpu_core(x, gy)
            return gW,

        iC = c
        iCg = int(iC / self.group)
        gW = cuda.cupy.empty((out_c, iCg, self.kh, self.kw),
                             dtype=self.W_dtype)
        x = cuda.cupy.ascontiguousarray(x)
        gy = cuda.cupy.ascontiguousarray(gy)

        use_tensor_core = chainer.should_use_cudnn_tensor_core(x.dtype)

        handle = cudnn.get_handle()
        x_desc = cudnn.create_tensor_descriptor(x)
        gy_desc = cudnn.create_tensor_descriptor(gy)

        filter_desc = cudnn.create_filter_descriptor(gW)
        conv_param = (self.ph, self.pw), (self.sy, self.sx), x.dtype
        dilation = (self.dy, self.dx)
        conv_desc = cudnn.create_convolution_descriptor(
<<<<<<< HEAD
            (self.ph, self.pw), (self.sy, self.sx), x.dtype,
            dilation=(self.dy, self.dx),
            use_tensor_core=use_tensor_core,
            group=self.group)
=======
            *conv_param, dilation=dilation,
            use_tensor_core=use_tensor_core)
>>>>>>> 06595e88

        oz_dtype = 'd' if x.dtype == 'd' else 'f'
        one = numpy.array(1, dtype=oz_dtype).ctypes
        zero = numpy.array(0, dtype=oz_dtype).ctypes

        workspace_size = cuda.get_max_workspace_size()
        workspace = cuda.cupy.empty((workspace_size,), dtype='b')

        if configuration.config.cudnn_deterministic:
            algo = libcudnn.CUDNN_CONVOLUTION_BWD_FILTER_ALGO_1
        elif configuration.config.autotune and _cudnn_version >= 5000:
            algo = _get_algorithm_bwd_filter(
                x, gy, gW, conv_param + (dilation,), handle, x_desc, gy_desc,
                conv_desc, filter_desc, workspace)
        else:
            algo = libcudnn.getConvolutionBackwardFilterAlgorithm(
                handle, x_desc.value, gy_desc.value, conv_desc.value,
                filter_desc.value, _bwd_filter_pref, workspace_size)

        if use_tensor_core:
            # Only CUDNN_CONVOLUTION_BWD_FILTER_ALGO_1 supports
            # Tensor-Core in cuDNN7.
            algo = libcudnn.CUDNN_CONVOLUTION_BWD_FILTER_ALGO_1

        libcudnn.convolutionBackwardFilter_v3(
            handle, one.data, x_desc.value, x.data.ptr, gy_desc.value,
            gy.data.ptr, conv_desc.value, algo, workspace.data.ptr,
            workspace_size, zero.data, filter_desc.value, gW.data.ptr)

        return gW,

    def _forward_gpu_core(self, x, gy):
        col = conv.im2col_gpu(
            x, self.kh, self.kw, self.sy, self.sx, self.ph, self.pw,
            cover_all=self.cover_all, dy=self.dy, dx=self.dx)
        gW = cuda.cupy.tensordot(gy, col, ((0, 2, 3), (0, 4, 5))
                                 ).astype(self.W_dtype, copy=False)
        return gW

    def _forward_grouped_convolution(self, x, gy):
        # G: group count
        # N: batch size
        # kH, kW: kernel height, kernel width
        # iC, iH, iW: input channels, input height, input width
        # oC, oH, oW: output channels, output height, output width
        G = self.group
        kH = self.kh
        kW = self.kw
        N, iC, iH, iW = x.shape
        _, oC, oH, oW = gy.shape
        iCg = int(iC / G)
        oCg = int(oC / G)

        xp = cuda.get_array_module(x)

        _x = x.reshape(N, G, iCg, iH, iW)
        _x = xp.rollaxis(_x, 1)  # (G, N, iCg, iH, iW)
        _gy = gy.reshape(N, G, oCg, oH, oW)
        _gy = xp.rollaxis(_gy, 1)  # (G, N, oCg, oH, oW)
        # Work-around for NumPy's bug?
        if xp is numpy:
            _gy = xp.ascontiguousarray(_gy)

        _gWs = []
        for g in range(G):
            if xp is numpy:
                _gW = self._forward_cpu_core(_x[g, ], _gy[g, ])
            else:
                _gW = self._forward_gpu_core(_x[g, ], _gy[g, ])
            _gWs.append(_gW)

        gW = xp.stack(_gWs)  # (G, oCg, iCg, kH, kW)
        gW = gW.reshape(oC, iCg, kH, kW)
        return gW

    def backward(self, indexes, grad_outputs):
        x, gy = self.get_retained_inputs()
        ggW, = grad_outputs

        ret = []
        if 0 in indexes:
            xh, xw = x.shape[2:]
            gx = chainer.functions.deconvolution_2d(
                gy, ggW, stride=(self.sy, self.sx), pad=(self.ph, self.pw),
                outsize=(xh, xw), dilate=(self.dy, self.dx), group=self.group)
            ret.append(gx)
        if 1 in indexes:
            ggy = convolution_2d(
                x, ggW, stride=(self.sy, self.sx), pad=(self.ph, self.pw),
                cover_all=self.cover_all, dilate=(self.dy, self.dx),
                group=self.group)
            ret.append(ggy)

        return ret


def convolution_2d(x, W, b=None, stride=1, pad=0, cover_all=False, **kwargs):
    """convolution_2d(x, W, b=None, stride=1, pad=0, cover_all=False)

    Two-dimensional convolution function.

    This is an implementation of two-dimensional convolution in ConvNets.
    It takes three variables: the input image ``x``, the filter weight ``W``,
    and the bias vector ``b``.

    Notation: here is a notation for dimensionalities.

    - :math:`n` is the batch size.
    - :math:`c_I` and :math:`c_O` are the number of the input and output
      channels, respectively.
    - :math:`h_I` and :math:`w_I` are the height and width of the input image,
      respectively.
    - :math:`h_K` and :math:`w_K` are the height and width of the filters,
      respectively.
    - :math:`h_P` and :math:`w_P` are the height and width of the spatial
      padding size, respectively.

    Then the ``Convolution2D`` function computes correlations between filters
    and patches of size :math:`(h_K, w_K)` in ``x``.
    Note that correlation here is equivalent to the inner product between
    expanded vectors.
    Patches are extracted at positions shifted by multiples of ``stride`` from
    the first position ``(-h_P, -w_P)`` for each spatial axis.
    The right-most (or bottom-most) patches do not run over the padded spatial
    size.

    Let :math:`(s_Y, s_X)` be the stride of filter application. Then, the
    output size :math:`(h_O, w_O)` is determined by the following equations:

    .. math::

       h_O &= (h_I + 2h_P - h_K) / s_Y + 1,\\\\
       w_O &= (w_I + 2w_P - w_K) / s_X + 1.

    If ``cover_all`` option is ``True``, the filter will cover the all
    spatial locations. So, if the last stride of filter does not cover the
    end of spatial locations, an addtional stride will be applied to the end
    part of spatial locations. In this case, the output size :math:`(h_O, w_O)`
    is determined by the following equations:

    .. math::

       h_O &= (h_I + 2h_P - h_K + s_Y - 1) / s_Y + 1,\\\\
       w_O &= (w_I + 2w_P - w_K + s_X - 1) / s_X + 1.

    If the bias vector is given, then it is added to all spatial locations of
    the output of convolution.

    The output of this function can be non-deterministic when it uses cuDNN.
    If ``chainer.configuration.config.cudnn_deterministic`` is ``True`` and
    cuDNN version is >= v3, it forces cuDNN to use a deterministic algorithm.

    Convolution links can use a feature of cuDNN called autotuning, which
    selects the most efficient CNN algorithm for images of fixed-size,
    can provide a significant performance boost for fixed neural nets.
    To enable, set `chainer.using_config('autotune', True)`

    When the dilation factor is greater than one, cuDNN is not used unless
    the version is 6.0 or higher.

    .. warning::

        ``deterministic`` argument is not supported anymore since v2.
        Instead, use ``chainer.using_config('cudnn_deterministic', value)``
        (value is either ``True`` or ``False``).
        See :func:`chainer.using_config`.

    Args:
        x (:class:`~chainer.Variable` or :class:`numpy.ndarray` or \
        :class:`cupy.ndarray`):
            Input variable of shape :math:`(n, c_I, h_I, w_I)`.
        W (:class:`~chainer.Variable` or :class:`numpy.ndarray` or \
        :class:`cupy.ndarray`):
            Weight variable of shape :math:`(c_O, c_I, h_K, w_K)`.
        b (:class:`~chainer.Variable` or :class:`numpy.ndarray` or \
        :class:`cupy.ndarray`): Bias variable of length :math:`c_O` (optional).
        stride (:class:`int` or pair of :class:`int` s):
            Stride of filter applications. ``stride=s`` and ``stride=(s, s)``
            are equivalent.
        pad (:class:`int` or pair of :class:`int` s):
            Spatial padding width for input arrays.
            ``pad=p`` and ``pad=(p, p)`` are equivalent.
        cover_all (bool): If ``True``, all spatial locations are convoluted
            into some output pixels.
        dilate (int or pair of ints): Dilation factor of filter applications.
            ``dilate=d`` and ``dilate=(d, d)`` are equivalent.

    Returns:
        ~chainer.Variable:
            Output variable of shape :math:`(n, c_O, h_O, w_O)`.

    .. seealso:: :class:`~chainer.links.Convolution2D`

    .. admonition:: Example

        >>> n = 10
        >>> c_i, c_o = 3, 1
        >>> h_i, w_i = 30, 40
        >>> h_k, w_k = 10, 10
        >>> h_p, w_p = 5, 5
        >>> x = np.random.uniform(0, 1, (n, c_i, h_i, w_i)).astype('f')
        >>> x.shape
        (10, 3, 30, 40)
        >>> W = np.random.uniform(0, 1, (c_o, c_i, h_k, w_k)).astype('f')
        >>> W.shape
        (1, 3, 10, 10)
        >>> b = np.random.uniform(0, 1, (c_o,)).astype('f')
        >>> b.shape
        (1,)
        >>> s_y, s_x = 5, 7
        >>> y = F.convolution_2d(x, W, b, stride=(s_y, s_x), pad=(h_p, w_p))
        >>> y.shape
        (10, 1, 7, 6)
        >>> h_o = int((h_i + 2 * h_p - h_k) / s_y + 1)
        >>> w_o = int((w_i + 2 * w_p - w_k) / s_x + 1)
        >>> y.shape == (n, c_o, h_o, w_o)
        True
        >>> y = F.convolution_2d(x, W, b, stride=(s_y, s_x), pad=(h_p, w_p), \
cover_all=True)
        >>> y.shape == (n, c_o, h_o, w_o + 1)
        True

    """
    argument.check_unexpected_kwargs(
        kwargs, deterministic="deterministic argument is not "
        "supported anymore. "
        "Use chainer.using_config('cudnn_deterministic', value) "
        "context where value is either `True` or `False`.")
    dilate, group = argument.parse_kwargs(kwargs, ('dilate', 1), ('group', 1))

    fnode = Convolution2DFunction(stride, pad, cover_all, dilate=dilate,
                                  group=group)
    if b is None:
        args = x, W
    else:
        args = x, W, b
    y, = fnode.apply(args)
    return y<|MERGE_RESOLUTION|>--- conflicted
+++ resolved
@@ -183,15 +183,9 @@
             conv_param = ((self.ph, self.pw), (self.sy, self.sx), x.dtype)
             dilation = (self.dy, self.dx)
             conv_desc = cudnn.create_convolution_descriptor(
-<<<<<<< HEAD
-                (self.ph, self.pw), (self.sy, self.sx), x.dtype,
-                dilation=(self.dy, self.dx),
+                *conv_param, dilation=dilation,
                 use_tensor_core=use_tensor_core,
                 group=self.group)
-=======
-                *conv_param, dilation=dilation,
-                use_tensor_core=use_tensor_core)
->>>>>>> 06595e88
             if b is not None:
                 bias_desc = cudnn.create_tensor_descriptor(
                     b[None, :, None, None])
@@ -379,15 +373,9 @@
         conv_param = (self.ph, self.pw), (self.sy, self.sx), x.dtype
         dilation = (self.dy, self.dx)
         conv_desc = cudnn.create_convolution_descriptor(
-<<<<<<< HEAD
-            (self.ph, self.pw), (self.sy, self.sx), x.dtype,
-            dilation=(self.dy, self.dx),
+            *conv_param, dilation=dilation,
             use_tensor_core=use_tensor_core,
             group=self.group)
-=======
-            *conv_param, dilation=dilation,
-            use_tensor_core=use_tensor_core)
->>>>>>> 06595e88
 
         oz_dtype = 'd' if x.dtype == 'd' else 'f'
         one = numpy.array(1, dtype=oz_dtype).ctypes
