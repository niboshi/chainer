--- conflicted
+++ resolved
@@ -104,10 +104,5 @@
         array([[ 15.]], dtype=float32)
 
     """
-<<<<<<< HEAD
-
-    return Sum(axis, keepdims)(x)
-=======
     y, = Sum(axis, keepdims).apply((x,))
-    return y
->>>>>>> c177ae5f
+    return y