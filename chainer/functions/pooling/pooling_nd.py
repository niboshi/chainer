import numpy
import six

from chainer import cuda
from chainer import function
from chainer.functions.pooling import pooling_2d
from chainer.utils import conv
from chainer.utils import conv_nd
from chainer.utils import type_check


if cuda.cudnn_enabled:
    cudnn = cuda.cudnn
    libcudnn = cudnn.cudnn
    _cudnn_version = libcudnn.getVersion()


_check_cudnn_acceptable_type = pooling_2d._check_cudnn_acceptable_type


class _PoolingND(function.Function):

    """Base class of pooling function over a set of N-dimensional planes."""

    def __init__(self, ndim, ksize, stride=None, pad=0, cover_all=True):
        if stride is None:
            stride = ksize

        self.ndim = ndim
        self.ksize = conv_nd.as_tuple(ksize, ndim)
        self.stride = conv_nd.as_tuple(stride, ndim)
        self.pad = conv_nd.as_tuple(pad, ndim)

        self.cover_all = cover_all
        self._used_cudnn = False

    def check_type_forward(self, in_types):
        type_check.expect(
            in_types.size() == 1,
            in_types[0].dtype.kind == 'f',
            in_types[0].ndim == 2 + self.ndim
        )

    def forward_gpu(self, x):
        self._used_cudnn = True

        # Implementation using cuDNN.
        x = cuda.cupy.ascontiguousarray(x[0])
        n, c = x.shape[:2]
        dims = x.shape[2:]
        ys = tuple(conv.get_conv_outsize(d, k, s, p, self.cover_all)
                   for d, k, s, p in six.moves.zip(
                       dims, self.ksize, self.stride, self.pad))
        y_shape = (n, c) + ys
        y = cuda.cupy.empty(y_shape, dtype=x.dtype)

        handle = cudnn.get_handle()
        pool_desc = self.create_pool_desc()
        x_desc = cudnn.create_tensor_descriptor(x)
        y_desc = cudnn.create_tensor_descriptor(y)

        oz_dtype = 'd' if x.dtype == 'd' else 'f'
        one = numpy.array(1, dtype=oz_dtype).ctypes
        zero = numpy.array(0, dtype=oz_dtype).ctypes
        libcudnn.poolingForward(
            handle, pool_desc.value, one.data, x_desc.value,
            x.data.ptr, zero.data, y_desc.value, y.data.ptr)
        self.retain_outputs((0,))
        return y,

    def backward_gpu(self, x, gy):
        # Implementation using cudnn
<<<<<<< HEAD
        x = x[0]
        y = self.output_data[0]
=======
        x = cuda.cupy.ascontiguousarray(x[0])
>>>>>>> 3614602d
        handle = cudnn.get_handle()
        pool_desc = self.create_pool_desc()

        gy = cuda.cupy.ascontiguousarray(gy[0])

        x_desc = cudnn.create_tensor_descriptor(x)
        y_desc = cudnn.create_tensor_descriptor(gy)

        oz_dtype = 'd' if x.dtype == 'd' else 'f'
        one = numpy.array(1, dtype=oz_dtype).ctypes
        zero = numpy.array(0, dtype=oz_dtype).ctypes
        gx = cuda.cupy.empty_like(x)
        libcudnn.poolingBackward(
            handle, pool_desc.value, one.data, y_desc.value,
            y.data.ptr, y_desc.value, gy.data.ptr, x_desc.value,
            x.data.ptr, zero.data, x_desc.value, gx.data.ptr)
        return gx,

    def create_pool_desc(self):
        raise NotImplementedError()<|MERGE_RESOLUTION|>--- conflicted
+++ resolved
@@ -70,12 +70,8 @@
 
     def backward_gpu(self, x, gy):
         # Implementation using cudnn
-<<<<<<< HEAD
-        x = x[0]
+        x = cuda.cupy.ascontiguousarray(x[0])
         y = self.output_data[0]
-=======
-        x = cuda.cupy.ascontiguousarray(x[0])
->>>>>>> 3614602d
         handle = cudnn.get_handle()
         pool_desc = self.create_pool_desc()
 
