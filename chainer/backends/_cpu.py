import numpy

from chainer import _backend
# TODO(kmaehashi): `from chainer.backends import cuda` causes circular imports.
# Surprisingly, `import chianer.backends` works as a workaround to avoid, but
# we should fix circular dependencies themselves around `chainer.backends.*`.
import chainer.backends
import chainerx


class CpuDevice(_backend.Device):

<<<<<<< HEAD
    name = '@numpy'
    xp = numpy
    supported_array_types = (numpy.ndarray,)
=======
    """Device for CPU (NumPy) backend"""

    @property
    def xp(self):
        return numpy

    @property
    def supported_array_types(self):
        return (numpy.ndarray,)
>>>>>>> 9f79c69b

    @staticmethod
    def from_array(array):
        if isinstance(array, numpy.ndarray):
            return CpuDevice()
        return None

    def __eq__(self, other):
        return isinstance(other, CpuDevice)

    def __repr__(self):
        return '<{} (numpy)>'.format(self.__class__.__name__)

    def send_array(self, array):
        return _array_to_cpu(array)


def _to_cpu(array):
    """Converts an array or arrays to NumPy."""
    return _backend._convert_arrays(array, _array_to_cpu)


def _array_to_cpu(array):
    if array is None:
        return None
    if isinstance(array, numpy.ndarray):
        return array
    if isinstance(array, chainer.backends.intel64.mdarray):
        return numpy.asarray(array)
    if isinstance(array, chainerx.ndarray):
        return chainerx.to_numpy(array, copy=False)
    if isinstance(array, chainer.backends.cuda.ndarray):
        with chainer.backends.cuda.get_device_from_array(array):
            return array.get()
    if numpy.isscalar(array):
        return numpy.asarray(array)
    raise TypeError(
        'Array cannot be converted into an numpy.ndarray'
        '\nActual type: {0}.'.format(type(array)))<|MERGE_RESOLUTION|>--- conflicted
+++ resolved
@@ -10,21 +10,11 @@
 
 class CpuDevice(_backend.Device):
 
-<<<<<<< HEAD
+    """Device for CPU (NumPy) backend"""
+
     name = '@numpy'
     xp = numpy
     supported_array_types = (numpy.ndarray,)
-=======
-    """Device for CPU (NumPy) backend"""
-
-    @property
-    def xp(self):
-        return numpy
-
-    @property
-    def supported_array_types(self):
-        return (numpy.ndarray,)
->>>>>>> 9f79c69b
 
     @staticmethod
     def from_array(array):
