import chainer
<<<<<<< HEAD
from chainer.backends import cuda
=======
from chainer import backend
>>>>>>> 65b09c90


class GradientLARS(object):

    """Optimizer/UpdateRule hook function for layer wise adaptive rate scaling.

    See: `Large Batch Training of Convolutional Networks
    <https://arxiv.org/abs/1708.03888>`_.

    See: `Convergence Analysis of Gradient Descent Algorithms
    with Proportional Updates
    <https://arxiv.org/abs/1801.03137>`_.

    This hook function scales all gradient arrays to fit to the weight norm.

    In <https://arxiv.org/abs/1708.03888>,

    .. math::

        v_{t+1} &= m * v_t + \\gamma * \\lambda *
                   (\\nabla L(w_t) + \\beta w_t), \\\\
        w_{t+1} &= w_{t} - v_{t+1},

    where

        - :math:`\\gamma` : learning_rate
        - :math:`m`       : momentum
        - :math:`\\beta`  : weight_decay
        - :math:`\\eta`   : lars_coeeficient
        - :math:`\\lambda`: local_lr \
    :math:`=\\eta * \
    \\frac{\\|w_t\\|}{\\|\\nabla L(w_t)\\| + \\beta * \\|w_t\\|}`.

    As :math:`lr` in chainer.optimizers.SGD or chainer.optimizers.MomentumSGD
    corresponds to :math:`\\gamma * \\eta`, we define :math:`clip\\_rate` as
    :math:`\\frac{\\|w_t\\|}{\\|\\nabla L(w_t)\\| + \\beta * \\|w_t\\|}`
    and reformulate the aforementioned formula as:
    :math:`v_{t+1} \
    = m * v_t + lr * clip\\_rate * (\\nabla L(w_t) + \\beta w_t)`
    and implement in this way. So you do not set lars_coeeficient.

    Args:
        threashold (float): If weight norm is more than threshold,
            this function scales all gradient arrays to fit weight norm.
            (See <https://arxiv.org/abs/1801.03137>)
        weight_decay (float): Coefficient for the weight decay.
        eps (float): Small value for the numerical stability.
            (See <https://arxiv.org/abs/1801.03137>)

    Attributes:
        ~optimizer_hooks.GradientLARS.threashold (float): If weight norm is
                         more than threshold, this function scales all
                         gradient arrays to fit weight norm.
                         (See <https://arxiv.org/abs/1801.03137>)
        ~optimizer_hooks.GradientLARS.weight_decay (float): Coefficient
                         for the weight decay.
        ~optimizer_hooks.GradientLARS.eps (float): Small value for the
                         numerical stability.
                         (See <https://arxiv.org/abs/1801.03137>)
        ~optimizer_hooks.GradientLARS.timing (string): Specifies
                         when this hook should be called by the
                         Optimizer/UpdateRule. Valid values are 'pre'
                         (before any updates) and 'post' (after any updates).
        ~optimizer_hooks.GradientLARS.call_for_each_param (bool): Specifies
                         if this hook is called for each parameter (``True``)
                         or only once (``False``) by an optimizer to
                         which this hook is registered. This function does
                         not expect users to switch the value from default one,
                         which is `True`.

    """
    name = 'GradientLARS'
    call_for_each_param = True
    timing = 'pre'

    def __init__(self, threshold=1e-2, weight_decay=0.0, eps=1e-9):
        self.threshold = threshold
        self.weight_decay = weight_decay
        self.eps = eps

    def __call__(self, rule, param):
        p, g = param.data, param.grad
        if p is None or g is None:
            return

        with chainer.using_device(param.device):
            xp = param.device.xp
            if xp is backend.chainerx:
                # TODO(ecastill): norm in chainerx
                p_norm = xp.sqrt(xp.sum(p*p))
                g_norm = xp.sqrt(xp.sum(g*g))
            else:
                # weight norm
                p_norm = xp.linalg.norm(p)
                # grad norm
                g_norm = xp.linalg.norm(g)
            local_rate = (p_norm
                          / (self.eps + g_norm + self.weight_decay * p_norm))
            rate = xp.where(p_norm > self.threshold, local_rate, 1.0)
            if xp is backend.cuda:
                kernel = backend.cuda.elementwise(
                    'T p, T rate, T weight_decay',
                    'T g',
                    'g += weight_decay * p; g *= rate;',
                    'lars')
                kernel(p, rate, self.weight_decay, g)
            else:
                g += self.weight_decay * p
                g *= rate<|MERGE_RESOLUTION|>--- conflicted
+++ resolved
@@ -1,9 +1,5 @@
 import chainer
-<<<<<<< HEAD
-from chainer.backends import cuda
-=======
 from chainer import backend
->>>>>>> 65b09c90
 
 
 class GradientLARS(object):
