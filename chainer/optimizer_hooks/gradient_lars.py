--- conflicted
+++ resolved
@@ -1,10 +1,5 @@
-<<<<<<< HEAD
-from chainer import backend
+import chainer
 from chainer.backends import cuda
-=======
-import chainer
-from chainer import cuda
->>>>>>> 6349449d
 
 
 class GradientLARS(object):
