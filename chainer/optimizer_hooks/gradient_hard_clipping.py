--- conflicted
+++ resolved
@@ -1,9 +1,4 @@
-<<<<<<< HEAD
-from chainer import backend
-from chainer.backends import cuda
-=======
 import chainer
->>>>>>> 6349449d
 
 
 class GradientHardClipping(object):
