from __future__ import absolute_import
import collections
import os
import sys
import threading
import warnings as builtin_warnings

import numpy

from chainer import _version
from chainer import backends  # NOQA
from chainer import dataset  # NOQA
from chainer import datasets  # NOQA
from chainer import distributions  # NOQA
from chainer import function_hooks  # NOQA
from chainer import functions  # NOQA
from chainer import graph_optimizations  # NOQA
from chainer import initializers  # NOQA
from chainer import iterators  # NOQA
from chainer import links  # NOQA
from chainer import optimizers  # NOQA
from chainer import serializers  # NOQA
from chainer import training  # NOQA
from chainer import variable  # NOQA
from chainer import warnings  # NOQA


# import class and function
<<<<<<< HEAD
=======
# These functions from backends.cuda are kept for backward compatibility
from chainer._backprop import backward  # NOQA
>>>>>>> c7a8014a
from chainer._runtime_info import print_runtime_info  # NOQA
from chainer.backend import get_device  # NOQA
from chainer.backend import using_device  # NOQA
from chainer.configuration import config  # NOQA
from chainer.configuration import global_config  # NOQA
from chainer.configuration import using_config  # NOQA
from chainer.device_resident import DeviceResident  # NOQA
from chainer.distribution import cross_entropy  # NOQA
from chainer.distribution import Distribution  # NOQA
from chainer.distribution import kl_divergence  # NOQA
from chainer.distribution import register_kl  # NOQA
from chainer.function import force_backprop_mode  # NOQA
from chainer.function import Function  # NOQA
from chainer.function import FunctionAdapter  # NOQA
from chainer.function import no_backprop_mode  # NOQA
from chainer.function_hook import FunctionHook  # NOQA
from chainer.function_node import FunctionNode  # NOQA
from chainer.function_node import grad  # NOQA
from chainer.functions import array  # NOQA
from chainer.functions.math import basic_math  # NOQA
from chainer.graph_optimizations.static_graph import static_graph  # NOQA
from chainer.graph_optimizations.static_graph_utilities import static_code  # NOQA
from chainer.initializer import Initializer  # NOQA
from chainer.link import Chain  # NOQA
from chainer.link import ChainList  # NOQA
from chainer.link import Link  # NOQA
from chainer.link_hook import LinkHook  # NOQA
from chainer.optimizer import GradientMethod  # NOQA
from chainer.optimizer import Optimizer  # NOQA
from chainer.optimizer import UpdateRule  # NOQA
from chainer.reporter import DictSummary  # NOQA
from chainer.reporter import get_current_reporter  # NOQA
from chainer.reporter import report  # NOQA
from chainer.reporter import report_scope  # NOQA
from chainer.reporter import Reporter  # NOQA
from chainer.reporter import Summary  # NOQA
from chainer.sequential import Sequential  # NOQA
from chainer.serializer import AbstractSerializer  # NOQA
from chainer.serializer import Deserializer  # NOQA
from chainer.serializer import Serializer  # NOQA
from chainer.variable import as_array  # NOQA
from chainer.variable import as_variable  # NOQA
from chainer.variable import Parameter  # NOQA
from chainer.variable import Variable  # NOQA


from chainer import _environment_check


import chainerx


# Introduce an alias that cannot be declared at the original place due to
# circular imports.
import chainer.utils.walker_alias
chainer.utils.WalkerAlias = chainer.utils.walker_alias.WalkerAlias
del chainer


# Aliases for backward compatibility
from chainer.backends import cuda  # NOQA
sys.modules['chainer.cuda'] = backends.cuda

should_use_cudnn = backends.cuda.should_use_cudnn
should_use_cudnn_tensor_core = backends.cuda.should_use_cudnn_tensor_core
function.FunctionHook = FunctionHook  # NOQA
training.trigger.IntervalTrigger = training.triggers.IntervalTrigger
training.trigger.get_trigger = training.util.get_trigger
training.trigger._never_fire_trigger = training.util._never_fire_trigger
training.updater.ParallelUpdater = training.updaters.ParallelUpdater
training.updater.StandardUpdater = training.updaters.StandardUpdater
training.extensions.dump_graph = \
    training.extensions.computational_graph.DumpGraph


# Check environment conditions
_environment_check.check()


__version__ = _version.__version__

_thread_local = threading.local()
_array_types = None
_cpu_array_types = None


# Used in chainer.FunctionNode.forward_chainerx().
# This value is returned to indicate that the function does not support forward
# computation in ChainerX implementation with given input arrays and other
# arguments.
class _FallbackType(object):
    def __repr__(self):
        return 'Fallback'


Fallback = _FallbackType()


def get_function_hooks():
    try:
        ret = _thread_local.function_hooks
    except AttributeError:
        ret = collections.OrderedDict()
        _thread_local.function_hooks = ret
    return ret


def _get_link_hooks():
    try:
        ret = _thread_local.link_hooks
    except AttributeError:
        ret = collections.OrderedDict()
        _thread_local.link_hooks = ret
    return ret


def _load_array_types():
    # Note: this function may not be protected by GIL because of external
    # calls.
    global _array_types
    global _cpu_array_types
    if _array_types is None:
        array_types = [numpy.ndarray]
        cpu_array_types = [numpy.ndarray]

        if backends.cuda.available:
            array_types.append(backends.cuda.ndarray)

        if backends.intel64.is_ideep_available():
            array_types.append(backends.intel64.mdarray)
            cpu_array_types.append(backends.intel64.mdarray)

        if chainerx.is_available():
            array_types.append(chainerx.ndarray)
            cpu_array_types.append(chainerx.ndarray)

        array_types = tuple(array_types)
        cpu_array_types = tuple(cpu_array_types)

        _array_types = array_types
        _cpu_array_types = cpu_array_types


def get_array_types():
    _load_array_types()
    return _array_types


def get_cpu_array_types():
    _load_array_types()
    return _cpu_array_types


# TODO(hvy): Move this function to backend?
def is_arrays_compatible(arrays):
    # Do not use this function to check if a single object is an array or
    # not. Use isinstance(obj, chainer.get_array_types()) instead.

    arrays = [a for a in arrays if a is not None]

    if not arrays:
        return True

    # If there's at least one chainerx.ndarray, all other arrays
    # will be converted to memory-shared chainerx.ndarrays.
    # TODO(niboshi): intel64.mdarray is not supported yet.
    # TODO(niboshi): Delegate array compatibility check to chainerx.
    if (chainerx.is_available()
            and any([isinstance(arr, chainerx.ndarray) for arr in arrays])):
        return not any([
            isinstance(arr, backends.intel64.mdarray) for arr in arrays])

    if isinstance(arrays[0], backends.cuda.ndarray):
        types = backends.cuda.ndarray
    else:
        types = get_cpu_array_types()
    return all([isinstance(a, types) for a in arrays])


class _Mixed16(object):

    dtype = numpy.dtype(numpy.float16)

    def __repr__(self):
        return "dtype('mixed16')"


mixed16 = _Mixed16()
"""Dtype-like object that represents 16/32 bits mixed precision float."""


global_config.debug = bool(int(os.environ.get('CHAINER_DEBUG', '0')))
global_config.cudnn_deterministic = False
global_config.warn_nondeterministic = False
global_config.enable_backprop = True
global_config.keep_graph_on_report = bool(int(
    os.environ.get('CHAINER_KEEP_GRAPH_ON_REPORT', '0')))
global_config.train = True
global_config.type_check = bool(int(os.environ.get('CHAINER_TYPE_CHECK', '1')))
global_config.use_cudnn = os.environ.get('CHAINER_USE_CUDNN', 'auto')
global_config.use_cudnn_tensor_core = 'auto'
global_config.autotune = False
global_config.schedule_func = None
global_config.use_static_graph = True
global_config.use_ideep = os.environ.get('CHAINER_USE_IDEEP', 'never')
global_config.lazy_grad_sum = bool(int(
    os.environ.get('CHAINER_LAZY_GRAD_SUM', '0')))
global_config.cudnn_fast_batch_normalization = bool(int(
    os.environ.get('CHAINER_CUDNN_FAST_BATCH_NORMALIZATION', '0')))

_chainer_dtype = os.environ.get('CHAINER_DTYPE', 'float32')
if _chainer_dtype in ('float16', 'float32', 'float64'):
    global_config.dtype = numpy.dtype(_chainer_dtype)
elif _chainer_dtype == 'mixed16':
    global_config.dtype = mixed16
else:
    raise TypeError('incorrect dtype name in CHAINER_DTYPE: "{}". '
                    'Only float16/32/64 are allowed.'.format(_chainer_dtype))
global_config.in_recomputing = False
global_config._will_recompute = False


def is_debug():
    """Returns if the debug mode is enabled or not in the current thread.

    Returns:
        bool:  ``True`` if the debug mode is enabled.
    """
    return bool(config.__getattr__('debug'))


def set_debug(debug):
    """Enables or disables the debug mode in the current thread.

    .. note::

        ``chainer.set_debug(value)`` is equivalent to
        ``chainer.config.debug = value``.

    Args:
        debug (bool): New debug mode.
    """
    config.debug = debug


class DebugMode(object):
    """Debug mode context.

    This class provides a context manager for debug mode. When entering the
    context, it sets the debug mode to the value of `debug` parameter with
    memorizing its original value. When exiting the context, it sets the debug
    mode back to the original value.

    .. deprecated:: v2.0.0

        Use :func:`chainer.using_config` instead. See :ref:`debug` for details.

    Args:
        debug (bool): Debug mode used in the context.
    """

    def __init__(self, debug):
        builtin_warnings.warn(
            'chainer.DebugMode is deprecated. '
            'Use chainer.using_config("debug", ...) instead.',
            DeprecationWarning)
        self._using = using_config('debug', debug)

    def __enter__(self):
        self._using.__enter__()

    def __exit__(self, *args):
        self._using.__exit__(*args)


def get_dtype(dtype=None, map_mixed16=None):
    """Resolves Chainer's default dtype.

    Args:
        dtype: Dtype specifier. If this value is specified (not ``None``),
            this function returns the dtype object corresponding to it.
        map_mixed16: Dtype specifier. When ``chainer.config.dtype`` is mixed16,
            this option is used. If this value is ``None``, float16 is used.

    Returns:
        If ``dtype`` is not ``None``, it returns the dtype normalized by
        ``numpy.dtype()``. Otherwise, it returns ``chainer.config.dtype`` (see
        :ref:`configuration`) normalized as well. When ``chainer.config.dtype``
        is :data:`~chainer.mixed16` and ``map_mixed16`` is specified, it
        returns the normalized version of ``map_mixed16``.

    """
    if dtype is None:
        dtype = config.dtype
    if dtype is mixed16 and map_mixed16 is not None:
        dtype = map_mixed16
    return numpy.dtype(dtype)


basic_math.install_variable_arithmetics()
array.get_item.install_variable_get_item()

disable_experimental_feature_warning = False<|MERGE_RESOLUTION|>--- conflicted
+++ resolved
@@ -26,11 +26,7 @@
 
 
 # import class and function
-<<<<<<< HEAD
-=======
-# These functions from backends.cuda are kept for backward compatibility
 from chainer._backprop import backward  # NOQA
->>>>>>> c7a8014a
 from chainer._runtime_info import print_runtime_info  # NOQA
 from chainer.backend import get_device  # NOQA
 from chainer.backend import using_device  # NOQA
