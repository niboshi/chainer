--- conflicted
+++ resolved
@@ -206,19 +206,11 @@
         BackpropId backprop_id = backprop_scope.backprop_id();
 
         CheckArrayRepr<int32_t>(
-<<<<<<< HEAD
-                "array([], shape=(0, 1, 2), dtype=int32, device='native:0', graph_ids=['graph_1'])",
-                {},
-                Shape({0, 1, 2}),
-                device,
-                {graph_id});
-=======
-                "array([], shape=(0, 1, 2), dtype=int32, device='native:0', backprop_ids=['1'])",
+                "array([], shape=(0, 1, 2), dtype=int32, device='native:0', backprop_ids=['bp1'])",
                 {},
                 Shape({0, 1, 2}),
                 device,
                 {backprop_id});
->>>>>>> e5653d84
     }
 
     // Single graph
@@ -227,11 +219,7 @@
         BackpropId backprop_id = backprop_scope.backprop_id();
 
         CheckArrayRepr<int32_t>(
-<<<<<<< HEAD
-                "array([-2], shape=(1,), dtype=int32, device='native:0', graph_ids=['graph_1'])", {-2}, Shape({1}), device, {graph_id});
-=======
-                "array([-2], shape=(1,), dtype=int32, device='native:0', backprop_ids=['2'])", {-2}, Shape({1}), device, {backprop_id});
->>>>>>> e5653d84
+                "array([-2], shape=(1,), dtype=int32, device='native:0', backprop_ids=['bp1'])", {-2}, Shape({1}), device, {backprop_id});
     }
 
     // Two graphs
@@ -242,11 +230,7 @@
         BackpropId backprop_id2 = backprop_scope2.backprop_id();
 
         CheckArrayRepr<int32_t>(
-<<<<<<< HEAD
-                "array([1], shape=(1,), dtype=int32, device='native:0', graph_ids=['graph_1', 'graph_2'])",
-=======
-                "array([1], shape=(1,), dtype=int32, device='native:0', backprop_ids=['3', '4'])",
->>>>>>> e5653d84
+                "array([1], shape=(1,), dtype=int32, device='native:0', backprop_ids=['bp1', 'bp2'])",
                 {1},
                 Shape({1}),
                 device,
@@ -267,12 +251,8 @@
         BackpropId backprop_id5 = backprop_scope5.backprop_id();
 
         CheckArrayRepr<int32_t>(
-<<<<<<< HEAD
-                "array([-9], shape=(1,), dtype=int32, device='native:0', graph_ids=['graph_1', 'graph_2', 'graph_3', 'graph_4', "
-                "'graph_5'])",
-=======
-                "array([-9], shape=(1,), dtype=int32, device='native:0', backprop_ids=['5', '6', '7', '8', '9'])",
->>>>>>> e5653d84
+                "array([-9], shape=(1,), dtype=int32, device='native:0', backprop_ids=['bp1', 'bp2', 'bp3', 'bp4', "
+                "'bp5'])",
                 {-9},
                 Shape({1}),
                 device,
@@ -285,15 +265,15 @@
 
     Array a{};
     {
-        GraphScope graph_scope{"graph_1"};
-        GraphId graph_id = graph_scope.graph_id();
+        BackpropScope backprop_scope{"bp1"};
+        BackpropId backprop_id = backprop_scope.backprop_id();
         a = testing::BuildArray({1}).WithData<float>({3.0f});
-        a.RequireGrad(graph_id);
+        a.RequireGrad(backprop_id);
     }
 
     std::ostringstream os;
     os << a;
-    EXPECT_EQ("array([3.], shape=(1,), dtype=float32, device='native:0', graph_ids=['<expired>'])", os.str());
+    EXPECT_EQ("array([3.], shape=(1,), dtype=float32, device='native:0', backprop_ids=['<expired>'])", os.str());
 }
 
 }  // namespace
