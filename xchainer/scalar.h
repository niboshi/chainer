#pragma once

#include <cassert>
#include <cstdint>
#include <ostream>

#include "xchainer/dtype.h"
#include "xchainer/error.h"

namespace xchainer {

// Type safe, dynamically typed scalar value.
class Scalar {
public:
    Scalar(bool v) : bool_(v), dtype_(Dtype::kBool) {}
    Scalar(int8_t v) : int8_(v), dtype_(Dtype::kInt8) {}
    Scalar(int16_t v) : int16_(v), dtype_(Dtype::kInt16) {}
    Scalar(int32_t v) : int32_(v), dtype_(Dtype::kInt32) {}
    Scalar(int64_t v) : int64_(v), dtype_(Dtype::kInt64) {}
    Scalar(uint8_t v) : uint8_(v), dtype_(Dtype::kUInt8) {}
    Scalar(float v) : float32_(v), dtype_(Dtype::kFloat32) {}
    Scalar(double v) : float64_(v), dtype_(Dtype::kFloat64) {}

    template <typename T>
<<<<<<< HEAD
    Scalar(T v, Dtype dtype) : Scalar(Scalar{v}.Cast(dtype)) {}
=======
    Scalar(T v, Dtype dtype) : dtype_(dtype) {
        switch (dtype) {
            case Dtype::kBool:
                bool_ = v;
                break;
            case Dtype::kInt8:
                int8_ = v;
                break;
            case Dtype::kInt16:
                int16_ = v;
                break;
            case Dtype::kInt32:
                int32_ = v;
                break;
            case Dtype::kInt64:
                int64_ = v;
                break;
            case Dtype::kUInt8:
                uint8_ = v;
                break;
            case Dtype::kFloat32:
                float32_ = v;
                break;
            case Dtype::kFloat64:
                float64_ = v;
                break;
            default:
                assert(0);  // should never be reached
        }
    }
>>>>>>> cdb2ee67

    Scalar(const Scalar&) = default;
    Scalar& operator=(const Scalar&) = default;

    Dtype dtype() const { return dtype_; }

    std::string ToString() const;

    bool operator==(Scalar other) const {
        // TODO(niboshi): Support different dtypes
        if (dtype_ != other.dtype_) {
            return false;
        }

        return VisitDtype(dtype_, [this, other](auto pt) {
            using T = typename decltype(pt)::type;
            return this->UnwrapAndCast<T>() == other.UnwrapAndCast<T>();
        });
    }

    bool operator!=(Scalar other) const { return !operator==(other); }

    Scalar& operator+() { return *this; }

    Scalar operator+() const { return *this; }

    Scalar operator-() const {
        switch (dtype_) {
            case Dtype::kBool:
                throw DtypeError("bool scalar cannot be negated");
            case Dtype::kInt8:
                return -int8_;
            case Dtype::kInt16:
                return -int16_;
            case Dtype::kInt32:
                return -int32_;
            case Dtype::kInt64:
                return -int64_;
            case Dtype::kUInt8:
                // Negating unsigned
                return -uint8_;
            case Dtype::kFloat32:
                return -float32_;
            case Dtype::kFloat64:
                return -float64_;
            default:
                assert(false);  // should never be reached
        }
        return 0;
    }

    explicit operator bool() const { return UnwrapAndCast<bool>(); }
    explicit operator int8_t() const { return UnwrapAndCast<int8_t>(); }
    explicit operator int16_t() const { return UnwrapAndCast<int16_t>(); }
    explicit operator int32_t() const { return UnwrapAndCast<int32_t>(); }
    explicit operator int64_t() const { return UnwrapAndCast<int64_t>(); }
    explicit operator uint8_t() const { return UnwrapAndCast<uint8_t>(); }
    explicit operator float() const { return UnwrapAndCast<float>(); }
    explicit operator double() const { return UnwrapAndCast<double>(); }

    Scalar operator+(const Scalar& rhs) const {
        // TODO(niboshi): Support dtype conversion
        assert(dtype_ == rhs.dtype_);

        return VisitDtype(dtype_, [&](auto pt) {
            using T = typename decltype(pt)::type;
            return Scalar{static_cast<T>(*this) + static_cast<T>(rhs)};
        });
    }

    Scalar operator*(const Scalar& rhs) const {
        // TODO(niboshi): Support dtype conversion
        assert(dtype_ == rhs.dtype_);

        return VisitDtype(dtype_, [&](auto pt) {
            using T = typename decltype(pt)::type;
            return Scalar{static_cast<T>(*this) * static_cast<T>(rhs)};
        });
    }

private:
    template <typename T>
    T UnwrapAndCast() const {
        switch (dtype_) {
            case Dtype::kBool:
                return bool_;
            case Dtype::kInt8:
                return int8_;
            case Dtype::kInt16:
                return int16_;
            case Dtype::kInt32:
                return int32_;
            case Dtype::kInt64:
                return int64_;
            case Dtype::kUInt8:
                return uint8_;
            case Dtype::kFloat32:
                return float32_;
            case Dtype::kFloat64:
                return float64_;
            default:
                assert(false);  // should never be reached
        }
        return T{};
    }

    Scalar Cast(Dtype dtype) const {
        auto do_cast = [this](auto pt_src, auto pt_dst) {
            using T_DST = typename decltype(pt_dst)::type;
            using T_SRC = typename decltype(pt_src)::type;
            return Scalar{static_cast<T_DST>(this->UnwrapAndCast<T_SRC>())};
        };
        return VisitDtype(dtype, [this, do_cast](auto pt_dst) { return VisitDtype(dtype_, do_cast, pt_dst); });
    }

    union {
        bool bool_;
        int8_t int8_;
        int16_t int16_;
        int32_t int32_;
        int64_t int64_;
        uint8_t uint8_;
        float float32_;
        double float64_;
    };

    Dtype dtype_;
};

std::ostream& operator<<(std::ostream& os, Scalar value);

}  // namespace xchainer<|MERGE_RESOLUTION|>--- conflicted
+++ resolved
@@ -22,40 +22,7 @@
     Scalar(double v) : float64_(v), dtype_(Dtype::kFloat64) {}
 
     template <typename T>
-<<<<<<< HEAD
     Scalar(T v, Dtype dtype) : Scalar(Scalar{v}.Cast(dtype)) {}
-=======
-    Scalar(T v, Dtype dtype) : dtype_(dtype) {
-        switch (dtype) {
-            case Dtype::kBool:
-                bool_ = v;
-                break;
-            case Dtype::kInt8:
-                int8_ = v;
-                break;
-            case Dtype::kInt16:
-                int16_ = v;
-                break;
-            case Dtype::kInt32:
-                int32_ = v;
-                break;
-            case Dtype::kInt64:
-                int64_ = v;
-                break;
-            case Dtype::kUInt8:
-                uint8_ = v;
-                break;
-            case Dtype::kFloat32:
-                float32_ = v;
-                break;
-            case Dtype::kFloat64:
-                float64_ = v;
-                break;
-            default:
-                assert(0);  // should never be reached
-        }
-    }
->>>>>>> cdb2ee67
 
     Scalar(const Scalar&) = default;
     Scalar& operator=(const Scalar&) = default;
