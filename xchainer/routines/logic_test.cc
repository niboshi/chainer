#include "xchainer/routines/logic.h"

#include <algorithm>
#include <cmath>
#include <cstdint>
#include <limits>
#include <string>
#include <vector>

#include <gtest/gtest.h>
#include <nonstd/optional.hpp>

#include "xchainer/array.h"
#include "xchainer/device_id.h"
#include "xchainer/dtype.h"
#include "xchainer/testing/array.h"
#include "xchainer/testing/array_check.h"
#include "xchainer/testing/device_session.h"
#include "xchainer/testing/routines.h"

namespace xchainer {
namespace {

class LogicTest : public ::testing::TestWithParam<std::string> {
protected:
    void SetUp() override {
        const std::string& backend_name = GetParam();
        device_session_.emplace(DeviceId{backend_name, 0});
    }

    void TearDown() override { device_session_.reset(); }

private:
    nonstd::optional<testing::DeviceSession> device_session_;
};

TEST_P(LogicTest, Equal) {
    using T = float;

    struct Param {
        T a;
        T b;
        bool e;
    };

    std::vector<Param> data = {{1.0f, 1.0f, true},
                               {1.0f, -1.0f, false},
                               {2.0f, 3.0f, false},
                               {1.0f, std::nanf(""), false},
                               {std::nanf(""), std::nanf(""), false},
                               {std::numeric_limits<T>::infinity(), std::numeric_limits<T>::infinity(), true},
                               {0.0f, -0.0f, true}};
    std::vector<T> a_data;
    std::vector<T> b_data;
    std::vector<bool> e_data;
    std::transform(data.begin(), data.end(), std::back_inserter(a_data), [](const auto& param) { return param.a; });
    std::transform(data.begin(), data.end(), std::back_inserter(b_data), [](const auto& param) { return param.b; });
    std::transform(data.begin(), data.end(), std::back_inserter(e_data), [](const auto& param) { return param.e; });
    Shape shape{static_cast<int64_t>(data.size())};
    Array a = testing::BuildArray(shape).WithData<T>(a_data);
    Array b = testing::BuildArray(shape).WithData<T>(b_data);
    Array e = testing::BuildArray(shape).WithData<bool>(e_data);

    testing::CheckForward(
            [](const std::vector<Array>& xs) {
                Array y = Equal(xs[0], xs[1]);
                EXPECT_EQ(y.dtype(), Dtype::kBool);
                EXPECT_TRUE(y.IsContiguous());
                return std::vector<Array>{y};
            },
            {a, b},
            {e},
<<<<<<< HEAD
            1);
=======
            // TODO(sonots): Run concurrency test in CUDA
            GetParam() == "cuda" ? 0 : 2);
>>>>>>> a9c8e803
}

TEST_P(LogicTest, EqualBroadcast) {
    using T = int32_t;

    Array a = testing::BuildArray({2, 3}).WithData<T>({1, 2, 3, 4, 3, 2});
    Array b = testing::BuildArray({2, 1}).WithData<T>({3, 2});
    Array e = testing::BuildArray({2, 3}).WithData<bool>({false, false, true, false, false, true});

<<<<<<< HEAD
    testing::CheckForward([](const std::vector<Array>& xs) { return std::vector<Array>{Equal(xs[0], xs[1])}; }, {a, b}, {e}, 1);
=======
    testing::CheckForward(
            [](const std::vector<Array>& xs) { return std::vector<Array>{Equal(xs[0], xs[1])}; },
            {a, b},
            {e},
            // TODO(sonots): Run concurrency test in CUDA
            GetParam() == "cuda" ? 0 : 2);
>>>>>>> a9c8e803
}

TEST_P(LogicTest, NotEqual) {
    using T = float;

    struct Param {
        T a;
        T b;
        bool e;
    };

    std::vector<Param> data = {{1.0f, 1.0f, false},
                               {1.0f, -1.0f, true},
                               {2.0f, 3.0f, true},
                               {1.0f, std::nanf(""), true},
                               {std::nanf(""), std::nanf(""), true},
                               {std::numeric_limits<T>::infinity(), std::numeric_limits<T>::infinity(), false},
                               {0.0f, -0.0f, false}};
    std::vector<T> a_data;
    std::vector<T> b_data;
    std::vector<bool> e_data;
    std::transform(data.begin(), data.end(), std::back_inserter(a_data), [](const auto& param) { return param.a; });
    std::transform(data.begin(), data.end(), std::back_inserter(b_data), [](const auto& param) { return param.b; });
    std::transform(data.begin(), data.end(), std::back_inserter(e_data), [](const auto& param) { return param.e; });
    Shape shape{static_cast<int64_t>(data.size())};
    Array a = testing::BuildArray(shape).WithData<T>(a_data);
    Array b = testing::BuildArray(shape).WithData<T>(b_data);
    Array e = testing::BuildArray(shape).WithData<bool>(e_data);
    Array c = NotEqual(a, b);

    ASSERT_EQ(c.dtype(), Dtype::kBool);
    EXPECT_TRUE(c.IsContiguous());
    EXPECT_ARRAY_EQ(e, c);
}

TEST_P(LogicTest, NotEqualBroadcast) {
    using T = int32_t;

    Array a = testing::BuildArray({2, 3}).WithData<T>({1, 2, 3, 4, 3, 2});
    Array b = testing::BuildArray({2, 1}).WithData<T>({3, 2});
    Array e = testing::BuildArray({2, 3}).WithData<bool>({true, true, false, true, true, false});
    Array o = NotEqual(a, b);
    EXPECT_ARRAY_EQ(e, o);
}

TEST_P(LogicTest, Greater) {
    using T = float;

    struct Param {
        T a;
        T b;
        bool e;
    };

    std::vector<Param> data = {{1.0f, 1.0f, false},
                               {1.0f, -1.0f, true},
                               {2.0f, 3.0f, false},
                               {1.0f, std::nanf(""), false},
                               {std::nanf(""), std::nanf(""), false},
                               {std::numeric_limits<T>::infinity(), std::numeric_limits<T>::infinity(), false},
                               {std::numeric_limits<T>::infinity(), 100, true},
                               {-std::numeric_limits<T>::infinity(), 100, false},
                               {0.0f, -0.0f, false}};
    std::vector<T> a_data;
    std::vector<T> b_data;
    std::vector<bool> e_data;
    std::transform(data.begin(), data.end(), std::back_inserter(a_data), [](const auto& param) { return param.a; });
    std::transform(data.begin(), data.end(), std::back_inserter(b_data), [](const auto& param) { return param.b; });
    std::transform(data.begin(), data.end(), std::back_inserter(e_data), [](const auto& param) { return param.e; });
    Shape shape{static_cast<int64_t>(data.size())};
    Array a = testing::BuildArray(shape).WithData<T>(a_data);
    Array b = testing::BuildArray(shape).WithData<T>(b_data);
    Array e = testing::BuildArray(shape).WithData<bool>(e_data);

    testing::CheckForward(
            [](const std::vector<Array>& xs) {
                Array y = Greater(xs[0], xs[1]);
                EXPECT_EQ(y.dtype(), Dtype::kBool);
                EXPECT_TRUE(y.IsContiguous());
                return std::vector<Array>{y};
            },
            {a, b},
            {e},
<<<<<<< HEAD
            1);
=======
            // TODO(sonots): Run concurrency test in CUDA
            GetParam() == "cuda" ? 0 : 2);
>>>>>>> a9c8e803
}

TEST_P(LogicTest, GreaterBroadcast) {
    using T = int32_t;

    Array a = testing::BuildArray({2, 3}).WithData<T>({1, 2, 3, 4, 3, 2});
    Array b = testing::BuildArray({2, 1}).WithData<T>({2, 2});
    Array e = testing::BuildArray({2, 3}).WithData<bool>({false, false, true, true, true, false});

<<<<<<< HEAD
    testing::CheckForward([](const std::vector<Array>& xs) { return std::vector<Array>{Greater(xs[0], xs[1])}; }, {a, b}, {e}, 1);
=======
    testing::CheckForward(
            [](const std::vector<Array>& xs) { return std::vector<Array>{Greater(xs[0], xs[1])}; },
            {a, b},
            {e},
            // TODO(sonots): Run concurrency test in CUDA
            GetParam() == "cuda" ? 0 : 2);
>>>>>>> a9c8e803
}

TEST_P(LogicTest, GreaterEqual) {
    using T = float;

    struct Param {
        T a;
        T b;
        bool e;
    };

    std::vector<Param> data = {{1.0f, 1.0f, true},
                               {1.0f, -1.0f, true},
                               {2.0f, 3.0f, false},
                               {1.0f, std::nanf(""), false},
                               {std::nanf(""), std::nanf(""), false},
                               {std::numeric_limits<T>::infinity(), std::numeric_limits<T>::infinity(), true},
                               {std::numeric_limits<T>::infinity(), 100, true},
                               {-std::numeric_limits<T>::infinity(), 100, false},
                               {0.0f, -0.0f, true}};
    std::vector<T> a_data;
    std::vector<T> b_data;
    std::vector<bool> e_data;
    std::transform(data.begin(), data.end(), std::back_inserter(a_data), [](const auto& param) { return param.a; });
    std::transform(data.begin(), data.end(), std::back_inserter(b_data), [](const auto& param) { return param.b; });
    std::transform(data.begin(), data.end(), std::back_inserter(e_data), [](const auto& param) { return param.e; });
    Shape shape{static_cast<int64_t>(data.size())};
    Array a = testing::BuildArray(shape).WithData<T>(a_data);
    Array b = testing::BuildArray(shape).WithData<T>(b_data);
    Array e = testing::BuildArray(shape).WithData<bool>(e_data);
    Array c = GreaterEqual(a, b);

    ASSERT_EQ(c.dtype(), Dtype::kBool);
    EXPECT_TRUE(c.IsContiguous());
    EXPECT_ARRAY_EQ(e, c);
}

TEST_P(LogicTest, GreaterEqualBroadcast) {
    using T = int32_t;

    Array a = testing::BuildArray({2, 3}).WithData<T>({1, 2, 3, 4, 3, 2});
    Array b = testing::BuildArray({2, 1}).WithData<T>({2, 2});
    Array e = testing::BuildArray({2, 3}).WithData<bool>({false, true, true, true, true, true});
    Array o = GreaterEqual(a, b);
    EXPECT_ARRAY_EQ(e, o);
}

TEST_P(LogicTest, Less) {
    using T = float;

    struct Param {
        T a;
        T b;
        bool e;
    };

    std::vector<Param> data = {{1.0f, 1.0f, false},
                               {1.0f, -1.0f, false},
                               {2.0f, 3.0f, true},
                               {1.0f, std::nanf(""), false},
                               {std::nanf(""), std::nanf(""), false},
                               {std::numeric_limits<T>::infinity(), std::numeric_limits<T>::infinity(), false},
                               {std::numeric_limits<T>::infinity(), 100, false},
                               {-std::numeric_limits<T>::infinity(), 100, true},
                               {0.0f, -0.0f, false}};
    std::vector<T> a_data;
    std::vector<T> b_data;
    std::vector<bool> e_data;
    std::transform(data.begin(), data.end(), std::back_inserter(a_data), [](const auto& param) { return param.a; });
    std::transform(data.begin(), data.end(), std::back_inserter(b_data), [](const auto& param) { return param.b; });
    std::transform(data.begin(), data.end(), std::back_inserter(e_data), [](const auto& param) { return param.e; });
    Shape shape{static_cast<int64_t>(data.size())};
    Array a = testing::BuildArray(shape).WithData<T>(a_data);
    Array b = testing::BuildArray(shape).WithData<T>(b_data);
    Array e = testing::BuildArray(shape).WithData<bool>(e_data);
    Array c = Less(a, b);

    ASSERT_EQ(c.dtype(), Dtype::kBool);
    EXPECT_TRUE(c.IsContiguous());
    EXPECT_ARRAY_EQ(e, c);
}

TEST_P(LogicTest, LessBroadcast) {
    using T = int32_t;

    Array a = testing::BuildArray({2, 3}).WithData<T>({1, 2, 3, 4, 3, 2});
    Array b = testing::BuildArray({2, 1}).WithData<T>({2, 2});
    Array e = testing::BuildArray({2, 3}).WithData<bool>({true, false, false, false, false, false});
    Array o = Less(a, b);
    EXPECT_ARRAY_EQ(e, o);
}

TEST_P(LogicTest, LessEqual) {
    using T = float;

    struct Param {
        T a;
        T b;
        bool e;
    };

    std::vector<Param> data = {{1.0f, 1.0f, true},
                               {1.0f, -1.0f, false},
                               {2.0f, 3.0f, true},
                               {1.0f, std::nanf(""), false},
                               {std::nanf(""), std::nanf(""), false},
                               {std::numeric_limits<T>::infinity(), std::numeric_limits<T>::infinity(), true},
                               {std::numeric_limits<T>::infinity(), 100, false},
                               {-std::numeric_limits<T>::infinity(), 100, true},
                               {0.0f, -0.0f, true}};
    std::vector<T> a_data;
    std::vector<T> b_data;
    std::vector<bool> e_data;
    std::transform(data.begin(), data.end(), std::back_inserter(a_data), [](const auto& param) { return param.a; });
    std::transform(data.begin(), data.end(), std::back_inserter(b_data), [](const auto& param) { return param.b; });
    std::transform(data.begin(), data.end(), std::back_inserter(e_data), [](const auto& param) { return param.e; });
    Shape shape{static_cast<int64_t>(data.size())};
    Array a = testing::BuildArray(shape).WithData<T>(a_data);
    Array b = testing::BuildArray(shape).WithData<T>(b_data);
    Array e = testing::BuildArray(shape).WithData<bool>(e_data);
    Array c = LessEqual(a, b);

    ASSERT_EQ(c.dtype(), Dtype::kBool);
    EXPECT_TRUE(c.IsContiguous());
    EXPECT_ARRAY_EQ(e, c);
}

TEST_P(LogicTest, LessEqualBroadcast) {
    using T = int32_t;

    Array a = testing::BuildArray({2, 3}).WithData<T>({1, 2, 3, 4, 3, 2});
    Array b = testing::BuildArray({2, 1}).WithData<T>({2, 2});
    Array e = testing::BuildArray({2, 3}).WithData<bool>({true, true, false, false, false, true});
    Array o = LessEqual(a, b);
    EXPECT_ARRAY_EQ(e, o);
}

TEST_P(LogicTest, LogicalNot) {
    using T = float;

    struct Param {
        T a;
        bool e;
    };

    std::vector<Param> data = {
            {1.0f, false}, {0.0f, true}, {-0.0f, true}, {std::nanf(""), false}, {std::numeric_limits<T>::infinity(), false}};
    std::vector<T> a_data;
    std::vector<bool> e_data;
    std::transform(data.begin(), data.end(), std::back_inserter(a_data), [](const auto& param) { return param.a; });
    std::transform(data.begin(), data.end(), std::back_inserter(e_data), [](const auto& param) { return param.e; });
    Shape shape{static_cast<int64_t>(data.size())};
    Array a = testing::BuildArray(shape).WithData<T>(a_data);
    Array e = testing::BuildArray(shape).WithData<bool>(e_data);

    testing::CheckForward(
            [](const std::vector<Array>& xs) {
                Array y = LogicalNot(xs[0]);
                EXPECT_EQ(y.dtype(), Dtype::kBool);
                EXPECT_TRUE(y.IsContiguous());
                return std::vector<Array>{y};
            },
            {a},
            {e},
<<<<<<< HEAD
            1);
=======
            // TODO(sonots): Run concurrency test in CUDA
            GetParam() == "cuda" ? 0 : 2);
>>>>>>> a9c8e803
}

INSTANTIATE_TEST_CASE_P(
        ForEachBackend,
        LogicTest,
        ::testing::Values(
#ifdef XCHAINER_ENABLE_CUDA
                std::string{"cuda"},
#endif  // XCHAINER_ENABLE_CUDA
                std::string{"native"}));

}  // namespace
}  // namespace xchainer<|MERGE_RESOLUTION|>--- conflicted
+++ resolved
@@ -69,13 +69,7 @@
                 return std::vector<Array>{y};
             },
             {a, b},
-            {e},
-<<<<<<< HEAD
-            1);
-=======
-            // TODO(sonots): Run concurrency test in CUDA
-            GetParam() == "cuda" ? 0 : 2);
->>>>>>> a9c8e803
+            {e});
 }
 
 TEST_P(LogicTest, EqualBroadcast) {
@@ -85,16 +79,7 @@
     Array b = testing::BuildArray({2, 1}).WithData<T>({3, 2});
     Array e = testing::BuildArray({2, 3}).WithData<bool>({false, false, true, false, false, true});
 
-<<<<<<< HEAD
-    testing::CheckForward([](const std::vector<Array>& xs) { return std::vector<Array>{Equal(xs[0], xs[1])}; }, {a, b}, {e}, 1);
-=======
-    testing::CheckForward(
-            [](const std::vector<Array>& xs) { return std::vector<Array>{Equal(xs[0], xs[1])}; },
-            {a, b},
-            {e},
-            // TODO(sonots): Run concurrency test in CUDA
-            GetParam() == "cuda" ? 0 : 2);
->>>>>>> a9c8e803
+    testing::CheckForward([](const std::vector<Array>& xs) { return std::vector<Array>{Equal(xs[0], xs[1])}; }, {a, b}, {e});
 }
 
 TEST_P(LogicTest, NotEqual) {
@@ -177,13 +162,7 @@
                 return std::vector<Array>{y};
             },
             {a, b},
-            {e},
-<<<<<<< HEAD
-            1);
-=======
-            // TODO(sonots): Run concurrency test in CUDA
-            GetParam() == "cuda" ? 0 : 2);
->>>>>>> a9c8e803
+            {e});
 }
 
 TEST_P(LogicTest, GreaterBroadcast) {
@@ -193,16 +172,7 @@
     Array b = testing::BuildArray({2, 1}).WithData<T>({2, 2});
     Array e = testing::BuildArray({2, 3}).WithData<bool>({false, false, true, true, true, false});
 
-<<<<<<< HEAD
-    testing::CheckForward([](const std::vector<Array>& xs) { return std::vector<Array>{Greater(xs[0], xs[1])}; }, {a, b}, {e}, 1);
-=======
-    testing::CheckForward(
-            [](const std::vector<Array>& xs) { return std::vector<Array>{Greater(xs[0], xs[1])}; },
-            {a, b},
-            {e},
-            // TODO(sonots): Run concurrency test in CUDA
-            GetParam() == "cuda" ? 0 : 2);
->>>>>>> a9c8e803
+    testing::CheckForward([](const std::vector<Array>& xs) { return std::vector<Array>{Greater(xs[0], xs[1])}; }, {a, b}, {e});
 }
 
 TEST_P(LogicTest, GreaterEqual) {
@@ -366,13 +336,7 @@
                 return std::vector<Array>{y};
             },
             {a},
-            {e},
-<<<<<<< HEAD
-            1);
-=======
-            // TODO(sonots): Run concurrency test in CUDA
-            GetParam() == "cuda" ? 0 : 2);
->>>>>>> a9c8e803
+            {e});
 }
 
 INSTANTIATE_TEST_CASE_P(
