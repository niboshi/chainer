#include "xchainer/routines/normalization.h"

#include <cstdint>
#include <memory>

#include "xchainer/array.h"
#include "xchainer/axes.h"
#include "xchainer/backward.h"
#include "xchainer/device.h"
#include "xchainer/dtype.h"
#include "xchainer/error.h"
#include "xchainer/scalar.h"
#include "xchainer/shape.h"

namespace xchainer {
namespace {

struct PreprocessBatchNormResult {
    // Arrays are reshaped if necessary
    Array gamma;
    Array beta;
    Array mean;
    Array var;
    Axes sorted_axis;
};

// Reshapes the array. If the shape is unchanged, an array with identical array body is returned. Note that xchainer::Reshape() returns
// a view with different array body if the shape is unchanged.
Array ReshapeOrIdentity(const Array& a, const Shape& shape) {
    if (a.shape() == shape) {
        return a;
    }
    return a.Reshape(shape);
}

// Reshapes the input arrays (except x) as needed.
// Sorted axes is also returned.
PreprocessBatchNormResult PreprocessBatchNorm(
        const Array& x, const Array& gamma, const Array& beta, const Array& mean, const Array& var, const OptionalAxes& axis) {
    Dtype dtype = x.dtype();
    CheckEqual(dtype, gamma.dtype());
    CheckEqual(dtype, beta.dtype());
    CheckEqual(dtype, mean.dtype());
    CheckEqual(dtype, var.dtype());

    Axes sorted_axis = axis.has_value() ? internal::GetSortedAxes(*axis, x.ndim()) : Axes{0};

    Shape reduced_shape = internal::ReduceShape(x.shape(), sorted_axis, true);
    int64_t reduced_size = reduced_shape.GetTotalSize();

    if (gamma.GetTotalSize() != reduced_size) {
        throw DimensionError{
                "Gamma must have the same size as the reduced input. Actual: ", gamma.GetTotalSize(), ". Expected: ", reduced_size, "."};
    }
    if (beta.GetTotalSize() != reduced_size) {
        throw DimensionError{
                "Beta must have the same size as the reduced input. Actual: ", beta.GetTotalSize(), ". Expected: ", reduced_size, "."};
    }
    if (mean.GetTotalSize() != reduced_size) {
        throw DimensionError{
                "Mean must have the same size as the reduced input. Actual: ", mean.GetTotalSize(), ". Expected: ", reduced_size, "."};
    }
    if (var.GetTotalSize() != reduced_size) {
        throw DimensionError{
                "Variance must have the same size as the reduced input. Actual: ", var.GetTotalSize(), ". Expected: ", reduced_size, "."};
    }

    Array gamma_reshaped = ReshapeOrIdentity(gamma, reduced_shape);
    Array beta_reshaped = ReshapeOrIdentity(beta, reduced_shape);
    Array mean_reshaped = ReshapeOrIdentity(mean, reduced_shape);
    Array var_reshaped = ReshapeOrIdentity(var, reduced_shape);
    assert(gamma_reshaped.data() == gamma.data());  // No data copy should occur
    assert(beta_reshaped.data() == beta.data());
    assert(mean_reshaped.data() == mean.data());
    assert(var_reshaped.data() == var.data());

    return {std::move(gamma_reshaped), std::move(beta_reshaped), std::move(mean_reshaped), std::move(var_reshaped), sorted_axis};
}

}  // namespace

Array BatchNorm(
        const Array& x,
        const Array& gamma,
        const Array& beta,
        const Array& running_mean,
        const Array& running_var,
        Scalar eps,
        Scalar decay,
        const OptionalAxes& axis) {
    PreprocessBatchNormResult result = PreprocessBatchNorm(x, gamma, beta, running_mean, running_var, axis);
    std::shared_ptr<BatchNormForwardBackward> fb = x.device().GetBatchNormForwardBackward();

    Array out = fb->Forward(
            x.AsConstant(), result.gamma.AsConstant(), result.beta.AsConstant(), result.mean, result.var, eps, decay, result.sorted_axis);

    if (!x.IsConstant() || !gamma.IsConstant() || !beta.IsConstant()) {
        BackwardBuilder bb{"batch_norm", {out}};
<<<<<<< HEAD
        bb.Define(
                {x, gamma, beta}, [ fb = std::move(fb), x, gamma = result.gamma, eps, axis = result.sorted_axis ](BackwardContext & bctx) {
                    const Array& gout = bctx.output_grad();
                    auto ginputs = fb->Backward(x, gamma, gout, eps, axis);
                    assert(ginputs.size() == 3);
                    const Array& gx = ginputs[0];
                    const Array& ggamma = ginputs[1];
                    const Array& gbeta = ginputs[2];
                    assert(gx.IsConstant());
                    assert(ggamma.IsConstant());
                    assert(gbeta.IsConstant());

                    Array x_cut = bctx.Cut(x);
                    Array gamma_cut = bctx.Cut(gamma);

                    if (bctx.next_required() && (!x_cut.IsConstant() || !gamma_cut.IsConstant() || !gout.IsConstant())) {
                        BackwardBuilder bb2{"batch_norm_backward", {gx, ggamma, gbeta}};
                        bb2.Define({x_cut, gamma_cut, gout}, [fb = std::move(fb)](BackwardContext & bctx2) {
                            const Array& g2x = bctx2.output_grad(0);
                            const Array& g2gamma = bctx2.output_grad(1);
                            const Array& g2beta = bctx2.output_grad(2);
                            auto ginputs2 = fb->DoubleBackward(g2x, g2gamma, g2beta);
                            // TODO(niboshi): Make it further backproppable
                            assert(ginputs2.size() == 3);
                            // TODO(niboshi): Assign at once
                            bctx2.input_grad(0) = ginputs2[0];  // ggx
                            bctx2.input_grad(1) = ginputs2[1];  // gggamma
                            bctx2.input_grad(2) = ginputs2[2];  // ggout
                        });
                    }

=======
        bb.Define({x, gamma, beta}, [ fb = std::move(fb), x, gamma = gamma_keepdims, eps, sorted_axis ](BackwardContext & bctx) {
            const Array& gout = bctx.output_grad();
            std::array<Array, 3> ginputs = fb->Backward(x, gamma, gout, eps, sorted_axis);
            const Array& gx = ginputs[0];
            const Array& ggamma = ginputs[1];
            const Array& gbeta = ginputs[2];
            assert(gx.IsConstant());
            assert(ggamma.IsConstant());
            assert(gbeta.IsConstant());

            Array x_cut = bctx.Cut(x);
            Array gamma_cut = bctx.Cut(gamma);

            if (bctx.next_required() && (!x_cut.IsConstant() || !gamma_cut.IsConstant() || !gout.IsConstant())) {
                BackwardBuilder bb2{"batch_norm_backward", {gx, ggamma, gbeta}};
                bb2.Define({x_cut, gamma_cut, gout}, [fb](BackwardContext& bctx2) {
                    const Array& g2x = bctx2.output_grad(0);
                    const Array& g2gamma = bctx2.output_grad(1);
                    const Array& g2beta = bctx2.output_grad(2);
                    std::array<Array, 3> ginputs2 = fb->DoubleBackward(g2x, g2gamma, g2beta);
                    // TODO(niboshi): Make it further backproppable
>>>>>>> 4c490ff0
                    // TODO(niboshi): Assign at once
                    bctx.input_grad(0) = gx;
                    bctx.input_grad(1) = ggamma;
                    bctx.input_grad(2) = gbeta;
                });
    }

    return out;
}

Array FixedBatchNorm(
        const Array& x, const Array& gamma, const Array& beta, const Array& mean, const Array& var, Scalar eps, const OptionalAxes& axis) {
    PreprocessBatchNormResult result =
            PreprocessBatchNorm(x, gamma.AsConstant(), beta.AsConstant(), mean.AsConstant(), var.AsConstant(), axis);
    return x.device().FixedBatchNorm(x.AsConstant(), result.gamma, result.beta, result.mean, result.var, eps, result.sorted_axis);
}

}  // namespace xchainer<|MERGE_RESOLUTION|>--- conflicted
+++ resolved
@@ -96,12 +96,10 @@
 
     if (!x.IsConstant() || !gamma.IsConstant() || !beta.IsConstant()) {
         BackwardBuilder bb{"batch_norm", {out}};
-<<<<<<< HEAD
         bb.Define(
                 {x, gamma, beta}, [ fb = std::move(fb), x, gamma = result.gamma, eps, axis = result.sorted_axis ](BackwardContext & bctx) {
                     const Array& gout = bctx.output_grad();
-                    auto ginputs = fb->Backward(x, gamma, gout, eps, axis);
-                    assert(ginputs.size() == 3);
+                    std::array<Array, 3> ginputs = fb->Backward(x, gamma, gout, eps, axis);
                     const Array& gx = ginputs[0];
                     const Array& ggamma = ginputs[1];
                     const Array& gbeta = ginputs[2];
@@ -114,13 +112,12 @@
 
                     if (bctx.next_required() && (!x_cut.IsConstant() || !gamma_cut.IsConstant() || !gout.IsConstant())) {
                         BackwardBuilder bb2{"batch_norm_backward", {gx, ggamma, gbeta}};
-                        bb2.Define({x_cut, gamma_cut, gout}, [fb = std::move(fb)](BackwardContext & bctx2) {
+                        bb2.Define({x_cut, gamma_cut, gout}, [fb](BackwardContext& bctx2) {
                             const Array& g2x = bctx2.output_grad(0);
                             const Array& g2gamma = bctx2.output_grad(1);
                             const Array& g2beta = bctx2.output_grad(2);
-                            auto ginputs2 = fb->DoubleBackward(g2x, g2gamma, g2beta);
+                            std::array<Array, 3> ginputs2 = fb->DoubleBackward(g2x, g2gamma, g2beta);
                             // TODO(niboshi): Make it further backproppable
-                            assert(ginputs2.size() == 3);
                             // TODO(niboshi): Assign at once
                             bctx2.input_grad(0) = ginputs2[0];  // ggx
                             bctx2.input_grad(1) = ginputs2[1];  // gggamma
@@ -128,29 +125,6 @@
                         });
                     }
 
-=======
-        bb.Define({x, gamma, beta}, [ fb = std::move(fb), x, gamma = gamma_keepdims, eps, sorted_axis ](BackwardContext & bctx) {
-            const Array& gout = bctx.output_grad();
-            std::array<Array, 3> ginputs = fb->Backward(x, gamma, gout, eps, sorted_axis);
-            const Array& gx = ginputs[0];
-            const Array& ggamma = ginputs[1];
-            const Array& gbeta = ginputs[2];
-            assert(gx.IsConstant());
-            assert(ggamma.IsConstant());
-            assert(gbeta.IsConstant());
-
-            Array x_cut = bctx.Cut(x);
-            Array gamma_cut = bctx.Cut(gamma);
-
-            if (bctx.next_required() && (!x_cut.IsConstant() || !gamma_cut.IsConstant() || !gout.IsConstant())) {
-                BackwardBuilder bb2{"batch_norm_backward", {gx, ggamma, gbeta}};
-                bb2.Define({x_cut, gamma_cut, gout}, [fb](BackwardContext& bctx2) {
-                    const Array& g2x = bctx2.output_grad(0);
-                    const Array& g2gamma = bctx2.output_grad(1);
-                    const Array& g2beta = bctx2.output_grad(2);
-                    std::array<Array, 3> ginputs2 = fb->DoubleBackward(g2x, g2gamma, g2beta);
-                    // TODO(niboshi): Make it further backproppable
->>>>>>> 4c490ff0
                     // TODO(niboshi): Assign at once
                     bctx.input_grad(0) = gx;
                     bctx.input_grad(1) = ggamma;
