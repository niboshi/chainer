--- conflicted
+++ resolved
@@ -688,11 +688,8 @@
 
     // Deep copy, therefore assert different addresses to data
     EXPECT_NE(a.data().get(), b.data().get());
-<<<<<<< HEAD
     // Check its node is properly initialized
     EXPECT_TRUE(b.node());
-=======
->>>>>>> c54216b0
 }
 
 TEST_P(ArrayTest, AddBackward) {
