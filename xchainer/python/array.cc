#include "xchainer/python/array.h"

#include <algorithm>
#include <cstdint>

#include <pybind11/numpy.h>
#include <pybind11/operators.h>

#include "xchainer/array.h"
#include "xchainer/dtype.h"
#include "xchainer/error.h"

#include "xchainer/python/common.h"

namespace xchainer {

namespace py = pybind11;

namespace {

using ArrayBodyPtr = std::shared_ptr<internal::ArrayBody>;
using ConstArrayBodyPtr = std::shared_ptr<const internal::ArrayBody>;

Dtype NumpyDtypeToDtype(const py::dtype& npdtype) {
    switch (npdtype.kind()) {
        case 'b':
            return Dtype::kBool;
        case 'i':
            switch (npdtype.itemsize()) {
                case 1:
                    return Dtype::kInt8;
                case 2:
                    return Dtype::kInt16;
                case 4:
                    return Dtype::kInt32;
                case 8:
                    return Dtype::kInt64;
                default:
                    break;
            }
            break;
        case 'u':
            switch (npdtype.itemsize()) {
                case 1:
                    return Dtype::kUInt8;
                default:
                    break;
            }
            break;
        case 'f':
            switch (npdtype.itemsize()) {
                case 4:
                    return Dtype::kFloat32;
                case 8:
                    return Dtype::kFloat64;
                default:
                    break;
            }
            break;
        default:
            break;
    }
    throw DtypeError("unsupported NumPy dtype");
}

ArrayBodyPtr MakeArray(const Shape& shape, Dtype dtype, py::list list) {
    auto total_size = shape.total_size();
    auto bytes = GetElementSize(dtype) * total_size;
    if (static_cast<size_t>(total_size) != list.size()) {
        throw DimensionError("Invalid data length");
    }

    // Allocate a buffer and copy data
    std::shared_ptr<void> ptr = std::make_unique<uint8_t[]>(bytes);
    VisitDtype(dtype, [&](auto pt) {
        using T = typename decltype(pt)::type;
        std::transform(list.begin(), list.end(), static_cast<T*>(ptr.get()), [](auto& item) { return py::cast<T>(item); });
    });
    return Array::FromBuffer(shape, dtype, ptr).body();
}

ArrayBodyPtr MakeArray(py::array array) {
    if ((array.flags() & py::array::c_style) == 0) {
        throw DimensionError("cannot convert non-contiguous NumPy array to Array");
    }

    Dtype dtype = NumpyDtypeToDtype(array.dtype());
    py::buffer_info info = array.request();
    Shape shape(info.shape);

    // data holds the copy of py::array which in turn references the NumPy array and the buffer is therefore not released
    std::shared_ptr<void> data(std::make_shared<py::array>(std::move(array)), array.mutable_data());

    return Array::FromBuffer(shape, dtype, data).body();
}

py::buffer_info MakeNumpyArrayFromArray(internal::ArrayBody& self) {
    auto self_ptr = ArrayBodyPtr(&self, [](internal::ArrayBody* ptr) { (void)ptr; });
    Array array{self_ptr};  // Used as a temporary accessor

    if (!array.is_contiguous()) {
        throw DimensionError("cannot convert non-contiguous Array to NumPy array");
    }

    int64_t itemsize{GetElementSize(array.dtype())};
    const Shape& shape = array.shape();

    // compute C-contiguous strides
    size_t ndim = array.ndim();
    std::vector<size_t> strides(ndim);
    if (ndim > 0) {
        std::partial_sum(shape.crbegin(), shape.crend() - 1, strides.rbegin() + 1, std::multiplies<size_t>());
        strides.back() = 1;
        std::transform(strides.crbegin(), strides.crend(), strides.rbegin(), [&itemsize](size_t item) { return item * itemsize; });
    }

    return py::buffer_info(array.data().get(), itemsize, std::string(1, GetCharCode(array.dtype())), ndim, shape, strides);
}

}  // namespace

void InitXchainerArray(pybind11::module& m) {
    py::class_<internal::ArrayBody, ArrayBodyPtr>{m, "Array", py::buffer_protocol()}
        .def(py::init(py::overload_cast<const Shape&, Dtype, py::list>(&MakeArray)))
        .def(py::init(py::overload_cast<py::array>(&MakeArray)))
        .def_buffer(&MakeNumpyArrayFromArray)
<<<<<<< HEAD
        .def("view",
             [](const ArrayBodyPtr& self) {
                 // Make a view via copy-ctor (array body is duplicated) and return its body
                 return Array{Array{self}}.body();
             })
        .def("__iadd__", [](const ArrayBodyPtr& self, const ArrayBodyPtr& rhs) { return (Array{self} += Array{rhs}).body(); })
        .def("__imul__", [](const ArrayBodyPtr& self, const ArrayBodyPtr& rhs) { return (Array{self} *= Array{rhs}).body(); })
        .def("__add__", [](const ArrayBodyPtr& self, const ArrayBodyPtr& rhs) { return (Array{self} + Array{rhs}).body(); })
        .def("__mul__", [](const ArrayBodyPtr& self, const ArrayBodyPtr& rhs) { return (Array{self} * Array{rhs}).body(); })
        .def("__repr__", [](const ArrayBodyPtr& self) { return Array{self}.ToString(); })
        .def("copy", [](const ArrayBodyPtr& self) { return Array{self}.Copy().body(); })
        .def_property("requires_grad", [](const ArrayBodyPtr& self) { return Array{self}.requires_grad(); },
                      [](const ArrayBodyPtr& self, bool value) { Array{self}.set_requires_grad(value); })
        .def_property("grad",
                      [](const ArrayBodyPtr& self) -> ConstArrayBodyPtr {
                          if (const auto& grad = Array{self}.grad()) {
                              return grad->body();
                          } else {
                              return nullptr;
                          }
                      },
                      [](const ArrayBodyPtr& self, const ArrayBodyPtr& grad) {
                          if (grad) {
                              Array{self}.set_grad(Array{grad});
=======
        .def("view", [](const Array& array) { return Array{array}; })
        .def(py::self += py::self)
        .def(py::self *= py::self)
        .def(py::self + py::self)
        .def(py::self * py::self)
        .def("__repr__", static_cast<std::string (Array::*)() const>(&Array::ToString))
        .def("copy", &Array::Copy)
        .def_property("requires_grad", &Array::requires_grad, &Array::set_requires_grad)
        .def_property("grad", [](Array& self) -> nonstd::optional<Array> { return self.grad(); },
                      [](Array& self, Array* grad) {
                          if (grad) {
                              self.set_grad(Array{*grad});
>>>>>>> e70b88bd
                          } else {
                              Array{self}.ClearGrad();
                          }
                      })
        .def_property_readonly("dtype", [](const ArrayBodyPtr& self) { return Array{self}.dtype(); })
        .def_property_readonly("element_bytes", [](const ArrayBodyPtr& self) { return Array{self}.element_bytes(); })
        .def_property_readonly("is_contiguous", [](const ArrayBodyPtr& self) { return Array{self}.is_contiguous(); })
        .def_property_readonly("ndim", [](const ArrayBodyPtr& self) { return Array{self}.ndim(); })
        .def_property_readonly("offset", [](const ArrayBodyPtr& self) { return Array{self}.offset(); })
        .def_property_readonly("shape", [](const ArrayBodyPtr& self) { return Array{self}.shape(); })
        .def_property_readonly("total_bytes", [](const ArrayBodyPtr& self) { return Array{self}.total_bytes(); })
        .def_property_readonly("total_size", [](const ArrayBodyPtr& self) { return Array{self}.total_size(); })
        .def_property_readonly("_debug_data_memory_address",  // These methods starting with `_debug_` are stubs for testing
                               [](const ArrayBodyPtr& self) { return reinterpret_cast<std::uintptr_t>(Array{self}.data().get()); })
        .def_property_readonly("_debug_flat_data", [](const ArrayBodyPtr& self) {
            py::list list;
            Array array{self};

            // Copy data into the list
            VisitDtype(array.dtype(), [&array, &list](auto pt) {
                using T = typename decltype(pt)::type;
                auto size = array.total_size();
                const T& data = *std::static_pointer_cast<const T>(array.data());
                for (int64_t i = 0; i < size; ++i) {
                    list.append((&data)[i]);
                }
            });

            return list;
        });
}

}  // namespace xchainer<|MERGE_RESOLUTION|>--- conflicted
+++ resolved
@@ -124,11 +124,10 @@
         .def(py::init(py::overload_cast<const Shape&, Dtype, py::list>(&MakeArray)))
         .def(py::init(py::overload_cast<py::array>(&MakeArray)))
         .def_buffer(&MakeNumpyArrayFromArray)
-<<<<<<< HEAD
         .def("view",
              [](const ArrayBodyPtr& self) {
-                 // Make a view via copy-ctor (array body is duplicated) and return its body
-                 return Array{Array{self}}.body();
+                 // Duplicate the array body
+                 return std::make_shared<internal::ArrayBody>(*self);
              })
         .def("__iadd__", [](const ArrayBodyPtr& self, const ArrayBodyPtr& rhs) { return (Array{self} += Array{rhs}).body(); })
         .def("__imul__", [](const ArrayBodyPtr& self, const ArrayBodyPtr& rhs) { return (Array{self} *= Array{rhs}).body(); })
@@ -149,20 +148,6 @@
                       [](const ArrayBodyPtr& self, const ArrayBodyPtr& grad) {
                           if (grad) {
                               Array{self}.set_grad(Array{grad});
-=======
-        .def("view", [](const Array& array) { return Array{array}; })
-        .def(py::self += py::self)
-        .def(py::self *= py::self)
-        .def(py::self + py::self)
-        .def(py::self * py::self)
-        .def("__repr__", static_cast<std::string (Array::*)() const>(&Array::ToString))
-        .def("copy", &Array::Copy)
-        .def_property("requires_grad", &Array::requires_grad, &Array::set_requires_grad)
-        .def_property("grad", [](Array& self) -> nonstd::optional<Array> { return self.grad(); },
-                      [](Array& self, Array* grad) {
-                          if (grad) {
-                              self.set_grad(Array{*grad});
->>>>>>> e70b88bd
                           } else {
                               Array{self}.ClearGrad();
                           }
