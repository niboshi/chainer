--- conflicted
+++ resolved
@@ -560,20 +560,6 @@
 """)
 
     _docs.set_doc(
-<<<<<<< HEAD
-        chainerx.linalg.cholesky,
-        """cholesky(a)
-Returns the Cholesky decomposition for the square matrix ``a``.
-
-Args:
-    a (~chainerx.ndarray): Hermitian (symmetric if all elements are real),
-        positive-definite input matrix.
-
-Returns:
-    :class:`~chainerx.ndarray`: Output array. Cholesky factor of ``a``.
-
-.. seealso:: :func:`numpy.linalg.cholesky`
-=======
         chainerx.linalg.solve,
         """solve(a, b)
 Solves a linear matrix equation, or system of linear scalar equations.
@@ -619,7 +605,21 @@
     supported yet.)
 
 .. seealso:: :func:`numpy.linalg.inv`
->>>>>>> 728d9411
+""")
+
+    _docs.set_doc(
+        chainerx.linalg.cholesky,
+        """cholesky(a)
+Returns the Cholesky decomposition for the square matrix ``a``.
+
+Args:
+    a (~chainerx.ndarray): Hermitian (symmetric if all elements are real),
+        positive-definite input matrix.
+
+Returns:
+    :class:`~chainerx.ndarray`: Output array. Cholesky factor of ``a``.
+
+.. seealso:: :func:`numpy.linalg.cholesky`
 """)
 
 
